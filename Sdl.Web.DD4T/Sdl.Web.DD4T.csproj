<<<<<<< HEAD
﻿<?xml version="1.0" encoding="utf-8"?>
<Project ToolsVersion="12.0" DefaultTargets="Build" xmlns="http://schemas.microsoft.com/developer/msbuild/2003">
  <Import Project="$(MSBuildExtensionsPath)\$(MSBuildToolsVersion)\Microsoft.Common.props" Condition="Exists('$(MSBuildExtensionsPath)\$(MSBuildToolsVersion)\Microsoft.Common.props')" />
  <PropertyGroup>
    <Configuration Condition=" '$(Configuration)' == '' ">Debug</Configuration>
    <Platform Condition=" '$(Platform)' == '' ">AnyCPU</Platform>
    <ProjectGuid>{360AEC0A-3367-486A-885F-7931F32234C1}</ProjectGuid>
    <OutputType>Library</OutputType>
    <AppDesignerFolder>Properties</AppDesignerFolder>
    <RootNamespace>Sdl.Web.DD4T</RootNamespace>
    <AssemblyName>Sdl.Web.DD4T</AssemblyName>
    <TargetFrameworkVersion>v4.5</TargetFrameworkVersion>
    <FileAlignment>512</FileAlignment>
  </PropertyGroup>
  <PropertyGroup Condition=" '$(Configuration)|$(Platform)' == 'Debug|AnyCPU' ">
    <DebugSymbols>true</DebugSymbols>
    <DebugType>full</DebugType>
    <Optimize>false</Optimize>
    <OutputPath>bin\Debug\</OutputPath>
    <DefineConstants>DEBUG;TRACE</DefineConstants>
    <ErrorReport>prompt</ErrorReport>
    <WarningLevel>4</WarningLevel>
  </PropertyGroup>
  <PropertyGroup Condition=" '$(Configuration)|$(Platform)' == 'Release|AnyCPU' ">
    <DebugType>pdbonly</DebugType>
    <Optimize>true</Optimize>
    <OutputPath>bin\Release\</OutputPath>
    <DefineConstants>TRACE</DefineConstants>
    <ErrorReport>prompt</ErrorReport>
    <WarningLevel>4</WarningLevel>
    <DebugSymbols>true</DebugSymbols>
  </PropertyGroup>
  <PropertyGroup>
    <SignAssembly>false</SignAssembly>
  </PropertyGroup>
  <PropertyGroup>
    <AssemblyOriginatorKeyFile>
    </AssemblyOriginatorKeyFile>
  </PropertyGroup>
  <ItemGroup>
    <Reference Include="DD4T.ContentModel.Contracts">
      <HintPath>..\packages\DD4TFramework.1.31.0\lib\DD4T.ContentModel.Contracts.dll</HintPath>
    </Reference>
    <Reference Include="DD4T.Factories">
      <HintPath>..\packages\DD4TFramework.1.31.0\lib\DD4T.Factories.dll</HintPath>
    </Reference>
    <Reference Include="Microsoft.CSharp" />
    <Reference Include="System" />
    <Reference Include="System.Core" />
    <Reference Include="System.Drawing" />
    <Reference Include="System.Web" />
    <Reference Include="System.Web.Mvc, Version=5.1.0.0, Culture=neutral, PublicKeyToken=31bf3856ad364e35, processorArchitecture=MSIL">
      <SpecificVersion>False</SpecificVersion>
      <HintPath>..\packages\Microsoft.AspNet.Mvc.5.1.2\lib\net45\System.Web.Mvc.dll</HintPath>
    </Reference>
    <Reference Include="System.XML" />
  </ItemGroup>
  <ItemGroup>
    <Compile Include="Html\DD4TMediaHelper.cs" />
    <Compile Include="Html\DD4TRenderer.cs" />
    <Compile Include="Mapping\DD4TContentResolver.cs" />
    <Compile Include="Mapping\DD4TModelBuilder.cs" />
    <Compile Include="Mapping\DD4TContentProvider.cs" />
    <Compile Include="Mapping\ExtensionlessLinkFactory.cs">
      <SubType>Code</SubType>
    </Compile>
    <Compile Include="Mapping\MappingData.cs" />
    <Compile Include="Mapping\PublicationResolver.cs" />
    <Compile Include="Properties\AssemblyInfo.cs" />
    <Compile Include="Statics\BinaryDistributionModule.cs">
      <SubType>Code</SubType>
    </Compile>
    <Compile Include="Statics\BinaryFileManager.cs">
      <SubType>Code</SubType>
    </Compile>
    <Compile Include="Statics\IBinaryFileManager.cs" />
    <Compile Include="Statics\NamedLocker.cs" />
    <Compile Include="Utils\ObjectExtension.cs" />
    <Compile Include="Properties\VersionInfo.cs" />
  </ItemGroup>
  <ItemGroup>
    <ProjectReference Include="..\Sdl.Web.Mvc\Sdl.Web.Mvc.csproj">
      <Project>{923b2009-9a0b-4425-88a5-bf7af25c8f8b}</Project>
      <Name>Sdl.Web.Mvc</Name>
    </ProjectReference>
    <ProjectReference Include="..\Sdl.Web.Common\Sdl.Web.Common.csproj">
      <Project>{21c08f9a-24c2-481a-95c3-a255be9771a7}</Project>
      <Name>Sdl.Web.Common</Name>
    </ProjectReference>
    <ProjectReference Include="..\Sdl.Web.Tridion\Sdl.Web.Tridion.csproj">
      <Project>{ae4651df-a42f-4863-a0e1-870eacf3d072}</Project>
      <Name>Sdl.Web.Tridion</Name>
    </ProjectReference>
  </ItemGroup>
  <ItemGroup>
    <None Include="packages.config" />
  </ItemGroup>
  <ItemGroup />
  <Import Project="$(MSBuildToolsPath)\Microsoft.CSharp.targets" />
  <!-- To modify your build process, add your task inside one of the targets below and uncomment it. 
       Other similar extension points exist, see Microsoft.Common.targets.
  <Target Name="BeforeBuild">
  </Target>
  <Target Name="AfterBuild">
  </Target>
  -->
  <Target Name="BeforeBuild">
    <WriteLinesToFile Condition=" '$(AsmVersion)' != '' " File="Properties\VersionInfo.cs" Overwrite="True" Lines="[assembly: System.Reflection.AssemblyVersion(&quot;$(AsmVersion)&quot;)]  // Generated by build%0a[assembly: System.Reflection.AssemblyInformationalVersion(&quot;$(AsmVersion)&quot;)]  // Generated by build" />
    <WriteLinesToFile Condition=" '$(FileVersion)' != '' " File="Properties\VersionInfo.cs" Overwrite="False" Lines="[assembly: System.Reflection.AssemblyFileVersion(&quot;$(FileVersion)&quot;)]  // Generated by build" />
  </Target>
=======
﻿<?xml version="1.0" encoding="utf-8"?>
<Project ToolsVersion="12.0" DefaultTargets="Build" xmlns="http://schemas.microsoft.com/developer/msbuild/2003">
  <Import Project="$(MSBuildExtensionsPath)\$(MSBuildToolsVersion)\Microsoft.Common.props" Condition="Exists('$(MSBuildExtensionsPath)\$(MSBuildToolsVersion)\Microsoft.Common.props')" />
  <PropertyGroup>
    <Configuration Condition=" '$(Configuration)' == '' ">Debug</Configuration>
    <Platform Condition=" '$(Platform)' == '' ">AnyCPU</Platform>
    <ProjectGuid>{360AEC0A-3367-486A-885F-7931F32234C1}</ProjectGuid>
    <OutputType>Library</OutputType>
    <AppDesignerFolder>Properties</AppDesignerFolder>
    <RootNamespace>Sdl.Web.DD4T</RootNamespace>
    <AssemblyName>Sdl.Web.DD4T</AssemblyName>
    <TargetFrameworkVersion>v4.5</TargetFrameworkVersion>
    <FileAlignment>512</FileAlignment>
  </PropertyGroup>
  <PropertyGroup Condition=" '$(Configuration)|$(Platform)' == 'Debug|AnyCPU' Or '$(Configuration)|$(Platform)' == 'Tridion71Debug|AnyCPU'   ">
    <DebugSymbols>true</DebugSymbols>
    <DebugType>full</DebugType>
    <Optimize>false</Optimize>
    <OutputPath>bin\Debug\</OutputPath>
    <DefineConstants>DEBUG;TRACE</DefineConstants>
    <ErrorReport>prompt</ErrorReport>
    <WarningLevel>4</WarningLevel>
  </PropertyGroup>
  <PropertyGroup Condition=" '$(Configuration)|$(Platform)' == 'Release|AnyCPU' Or '$(Configuration)|$(Platform)' == 'Tridion71Release|AnyCPU'   ">
    <DebugType>pdbonly</DebugType>
    <Optimize>true</Optimize>
    <OutputPath>bin\Release\</OutputPath>
    <DefineConstants>TRACE</DefineConstants>
    <ErrorReport>prompt</ErrorReport>
    <WarningLevel>4</WarningLevel>
    <DebugSymbols>true</DebugSymbols>
  </PropertyGroup>
  <PropertyGroup>
    <SignAssembly>false</SignAssembly>
  </PropertyGroup>
  <PropertyGroup>
    <AssemblyOriginatorKeyFile>
    </AssemblyOriginatorKeyFile>
  </PropertyGroup>
  <PropertyGroup Condition="'$(Configuration)|$(Platform)' == 'Tridion71Debug|AnyCPU'">
    <DebugSymbols>true</DebugSymbols>
    <OutputPath>bin\Tridion71Debug\</OutputPath>
    <DefineConstants>DEBUG;TRACE</DefineConstants>
    <DebugType>full</DebugType>
    <PlatformTarget>AnyCPU</PlatformTarget>
    <ErrorReport>prompt</ErrorReport>
    <CodeAnalysisRuleSet>MinimumRecommendedRules.ruleset</CodeAnalysisRuleSet>
  </PropertyGroup>
  <ItemGroup>
    <Reference Include="DD4T.ContentModel.Contracts, Version=1.31.0.0, Culture=neutral, PublicKeyToken=4450e3c7f68bf872, processorArchitecture=MSIL">
      <SpecificVersion>False</SpecificVersion>
      <HintPath>..\_references\dd4t-update\DD4T.ContentModel.Contracts.dll</HintPath>
    </Reference>
    <Reference Include="DD4T.Factories, Version=1.31.0.0, Culture=neutral, processorArchitecture=MSIL">
      <SpecificVersion>False</SpecificVersion>
      <HintPath>..\_references\dd4t-update\DD4T.Factories.dll</HintPath>
    </Reference>
    <Reference Include="Microsoft.CSharp" />
    <Reference Include="Newtonsoft.Json">
      <HintPath>..\packages\Newtonsoft.Json.6.0.5\lib\net45\Newtonsoft.Json.dll</HintPath>
    </Reference>
    <Reference Include="System" />
    <Reference Include="System.Core" />
    <Reference Include="System.Drawing" />
    <Reference Include="System.Web" />
    <Reference Include="System.Web.Extensions" />
    <Reference Include="System.Web.Mvc, Version=5.1.0.0, Culture=neutral, PublicKeyToken=31bf3856ad364e35, processorArchitecture=MSIL">
      <SpecificVersion>False</SpecificVersion>
      <HintPath>..\packages\Microsoft.AspNet.Mvc.5.1.2\lib\net45\System.Web.Mvc.dll</HintPath>
    </Reference>
    <Reference Include="System.XML" />
  </ItemGroup>
  <ItemGroup>
    <Compile Include="Mapping\DD4TRichTextProcessor.cs" />
    <Compile Include="Mapping\DD4TModelBuilder.cs" />
    <Compile Include="Mapping\DD4TProvider.cs" />
    <Compile Include="Mapping\ExtensionlessLinkFactory.cs">
      <SubType>Code</SubType>
    </Compile>
    <Compile Include="Mapping\IModelBuilder.cs" />
    <Compile Include="Mapping\MappingData.cs" />
    <Compile Include="Mapping\PublicationResolver.cs" />
    <Compile Include="Properties\AssemblyInfo.cs" />
    <Compile Include="Statics\BinaryFileManager.cs">
      <SubType>Code</SubType>
    </Compile>
    <Compile Include="Statics\NamedLocker.cs" />
    <Compile Include="Utils\ObjectExtension.cs" />
    <Compile Include="Properties\VersionInfo.cs" />
  </ItemGroup>
  <ItemGroup>
    <ProjectReference Include="..\Sdl.Web.Mvc\Sdl.Web.Mvc.csproj">
      <Project>{923b2009-9a0b-4425-88a5-bf7af25c8f8b}</Project>
      <Name>Sdl.Web.Mvc</Name>
    </ProjectReference>
    <ProjectReference Include="..\Sdl.Web.Common\Sdl.Web.Common.csproj">
      <Project>{21c08f9a-24c2-481a-95c3-a255be9771a7}</Project>
      <Name>Sdl.Web.Common</Name>
    </ProjectReference>
    <ProjectReference Include="..\Sdl.Web.Tridion\Sdl.Web.Tridion.csproj">
      <Project>{ae4651df-a42f-4863-a0e1-870eacf3d072}</Project>
      <Name>Sdl.Web.Tridion</Name>
    </ProjectReference>
  </ItemGroup>
  <ItemGroup>
    <None Include="packages.config" />
  </ItemGroup>
  <ItemGroup />
  <Import Project="$(MSBuildToolsPath)\Microsoft.CSharp.targets" />
  <!-- To modify your build process, add your task inside one of the targets below and uncomment it. 
       Other similar extension points exist, see Microsoft.Common.targets.
  <Target Name="BeforeBuild">
  </Target>
  <Target Name="AfterBuild">
  </Target>
  -->
  <Target Name="BeforeBuild">
    <WriteLinesToFile Condition=" '$(AsmVersion)' != '' " File="Properties\VersionInfo.cs" Overwrite="True" Lines="[assembly: System.Reflection.AssemblyVersion(&quot;$(AsmVersion)&quot;)]  // Generated by build%0a[assembly: System.Reflection.AssemblyInformationalVersion(&quot;$(AsmVersion)&quot;)]  // Generated by build" />
    <WriteLinesToFile Condition=" '$(FileVersion)' != '' " File="Properties\VersionInfo.cs" Overwrite="False" Lines="[assembly: System.Reflection.AssemblyFileVersion(&quot;$(FileVersion)&quot;)]  // Generated by build" />
  </Target>
  <PropertyGroup>
    <PostBuildEvent>
    </PostBuildEvent>
  </PropertyGroup>
>>>>>>> 617d4845
</Project><|MERGE_RESOLUTION|>--- conflicted
+++ resolved
@@ -1,115 +1,3 @@
-<<<<<<< HEAD
-﻿<?xml version="1.0" encoding="utf-8"?>
-<Project ToolsVersion="12.0" DefaultTargets="Build" xmlns="http://schemas.microsoft.com/developer/msbuild/2003">
-  <Import Project="$(MSBuildExtensionsPath)\$(MSBuildToolsVersion)\Microsoft.Common.props" Condition="Exists('$(MSBuildExtensionsPath)\$(MSBuildToolsVersion)\Microsoft.Common.props')" />
-  <PropertyGroup>
-    <Configuration Condition=" '$(Configuration)' == '' ">Debug</Configuration>
-    <Platform Condition=" '$(Platform)' == '' ">AnyCPU</Platform>
-    <ProjectGuid>{360AEC0A-3367-486A-885F-7931F32234C1}</ProjectGuid>
-    <OutputType>Library</OutputType>
-    <AppDesignerFolder>Properties</AppDesignerFolder>
-    <RootNamespace>Sdl.Web.DD4T</RootNamespace>
-    <AssemblyName>Sdl.Web.DD4T</AssemblyName>
-    <TargetFrameworkVersion>v4.5</TargetFrameworkVersion>
-    <FileAlignment>512</FileAlignment>
-  </PropertyGroup>
-  <PropertyGroup Condition=" '$(Configuration)|$(Platform)' == 'Debug|AnyCPU' ">
-    <DebugSymbols>true</DebugSymbols>
-    <DebugType>full</DebugType>
-    <Optimize>false</Optimize>
-    <OutputPath>bin\Debug\</OutputPath>
-    <DefineConstants>DEBUG;TRACE</DefineConstants>
-    <ErrorReport>prompt</ErrorReport>
-    <WarningLevel>4</WarningLevel>
-  </PropertyGroup>
-  <PropertyGroup Condition=" '$(Configuration)|$(Platform)' == 'Release|AnyCPU' ">
-    <DebugType>pdbonly</DebugType>
-    <Optimize>true</Optimize>
-    <OutputPath>bin\Release\</OutputPath>
-    <DefineConstants>TRACE</DefineConstants>
-    <ErrorReport>prompt</ErrorReport>
-    <WarningLevel>4</WarningLevel>
-    <DebugSymbols>true</DebugSymbols>
-  </PropertyGroup>
-  <PropertyGroup>
-    <SignAssembly>false</SignAssembly>
-  </PropertyGroup>
-  <PropertyGroup>
-    <AssemblyOriginatorKeyFile>
-    </AssemblyOriginatorKeyFile>
-  </PropertyGroup>
-  <ItemGroup>
-    <Reference Include="DD4T.ContentModel.Contracts">
-      <HintPath>..\packages\DD4TFramework.1.31.0\lib\DD4T.ContentModel.Contracts.dll</HintPath>
-    </Reference>
-    <Reference Include="DD4T.Factories">
-      <HintPath>..\packages\DD4TFramework.1.31.0\lib\DD4T.Factories.dll</HintPath>
-    </Reference>
-    <Reference Include="Microsoft.CSharp" />
-    <Reference Include="System" />
-    <Reference Include="System.Core" />
-    <Reference Include="System.Drawing" />
-    <Reference Include="System.Web" />
-    <Reference Include="System.Web.Mvc, Version=5.1.0.0, Culture=neutral, PublicKeyToken=31bf3856ad364e35, processorArchitecture=MSIL">
-      <SpecificVersion>False</SpecificVersion>
-      <HintPath>..\packages\Microsoft.AspNet.Mvc.5.1.2\lib\net45\System.Web.Mvc.dll</HintPath>
-    </Reference>
-    <Reference Include="System.XML" />
-  </ItemGroup>
-  <ItemGroup>
-    <Compile Include="Html\DD4TMediaHelper.cs" />
-    <Compile Include="Html\DD4TRenderer.cs" />
-    <Compile Include="Mapping\DD4TContentResolver.cs" />
-    <Compile Include="Mapping\DD4TModelBuilder.cs" />
-    <Compile Include="Mapping\DD4TContentProvider.cs" />
-    <Compile Include="Mapping\ExtensionlessLinkFactory.cs">
-      <SubType>Code</SubType>
-    </Compile>
-    <Compile Include="Mapping\MappingData.cs" />
-    <Compile Include="Mapping\PublicationResolver.cs" />
-    <Compile Include="Properties\AssemblyInfo.cs" />
-    <Compile Include="Statics\BinaryDistributionModule.cs">
-      <SubType>Code</SubType>
-    </Compile>
-    <Compile Include="Statics\BinaryFileManager.cs">
-      <SubType>Code</SubType>
-    </Compile>
-    <Compile Include="Statics\IBinaryFileManager.cs" />
-    <Compile Include="Statics\NamedLocker.cs" />
-    <Compile Include="Utils\ObjectExtension.cs" />
-    <Compile Include="Properties\VersionInfo.cs" />
-  </ItemGroup>
-  <ItemGroup>
-    <ProjectReference Include="..\Sdl.Web.Mvc\Sdl.Web.Mvc.csproj">
-      <Project>{923b2009-9a0b-4425-88a5-bf7af25c8f8b}</Project>
-      <Name>Sdl.Web.Mvc</Name>
-    </ProjectReference>
-    <ProjectReference Include="..\Sdl.Web.Common\Sdl.Web.Common.csproj">
-      <Project>{21c08f9a-24c2-481a-95c3-a255be9771a7}</Project>
-      <Name>Sdl.Web.Common</Name>
-    </ProjectReference>
-    <ProjectReference Include="..\Sdl.Web.Tridion\Sdl.Web.Tridion.csproj">
-      <Project>{ae4651df-a42f-4863-a0e1-870eacf3d072}</Project>
-      <Name>Sdl.Web.Tridion</Name>
-    </ProjectReference>
-  </ItemGroup>
-  <ItemGroup>
-    <None Include="packages.config" />
-  </ItemGroup>
-  <ItemGroup />
-  <Import Project="$(MSBuildToolsPath)\Microsoft.CSharp.targets" />
-  <!-- To modify your build process, add your task inside one of the targets below and uncomment it. 
-       Other similar extension points exist, see Microsoft.Common.targets.
-  <Target Name="BeforeBuild">
-  </Target>
-  <Target Name="AfterBuild">
-  </Target>
-  -->
-  <Target Name="BeforeBuild">
-    <WriteLinesToFile Condition=" '$(AsmVersion)' != '' " File="Properties\VersionInfo.cs" Overwrite="True" Lines="[assembly: System.Reflection.AssemblyVersion(&quot;$(AsmVersion)&quot;)]  // Generated by build%0a[assembly: System.Reflection.AssemblyInformationalVersion(&quot;$(AsmVersion)&quot;)]  // Generated by build" />
-    <WriteLinesToFile Condition=" '$(FileVersion)' != '' " File="Properties\VersionInfo.cs" Overwrite="False" Lines="[assembly: System.Reflection.AssemblyFileVersion(&quot;$(FileVersion)&quot;)]  // Generated by build" />
-  </Target>
-=======
 ﻿<?xml version="1.0" encoding="utf-8"?>
 <Project ToolsVersion="12.0" DefaultTargets="Build" xmlns="http://schemas.microsoft.com/developer/msbuild/2003">
   <Import Project="$(MSBuildExtensionsPath)\$(MSBuildToolsVersion)\Microsoft.Common.props" Condition="Exists('$(MSBuildExtensionsPath)\$(MSBuildToolsVersion)\Microsoft.Common.props')" />
@@ -234,5 +122,4 @@
     <PostBuildEvent>
     </PostBuildEvent>
   </PropertyGroup>
->>>>>>> 617d4845
 </Project>