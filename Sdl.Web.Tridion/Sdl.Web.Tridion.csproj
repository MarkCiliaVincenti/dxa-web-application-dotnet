--- conflicted
+++ resolved
@@ -1,308 +1,301 @@
-﻿<?xml version="1.0" encoding="utf-8"?>
-<Project ToolsVersion="12.0" DefaultTargets="Build" xmlns="http://schemas.microsoft.com/developer/msbuild/2003">
-  <Import Project="$(MSBuildExtensionsPath)\$(MSBuildToolsVersion)\Microsoft.Common.props" Condition="Exists('$(MSBuildExtensionsPath)\$(MSBuildToolsVersion)\Microsoft.Common.props')" />
-  <PropertyGroup>
-    <Configuration Condition=" '$(Configuration)' == '' ">Debug</Configuration>
-    <Platform Condition=" '$(Platform)' == '' ">AnyCPU</Platform>
-    <ProjectGuid>{AE4651DF-A42F-4863-A0E1-870EACF3D072}</ProjectGuid>
-    <OutputType>Library</OutputType>
-    <AppDesignerFolder>Properties</AppDesignerFolder>
-    <RootNamespace>Sdl.Web.Tridion</RootNamespace>
-    <AssemblyName>Sdl.Web.Tridion</AssemblyName>
-    <TargetFrameworkVersion>v4.5.2</TargetFrameworkVersion>
-    <FileAlignment>512</FileAlignment>
-    <TargetFrameworkProfile />
-    <SdlDxaDataModelPackageVersion>2.1.0-beta-201804241437</SdlDxaDataModelPackageVersion>
-<<<<<<< HEAD
-    <SdlPCAPackageVersion>2.1.0-beta-201809171903</SdlPCAPackageVersion>
-    <SdlWebDeliveryPackageVersion>11.0.0</SdlWebDeliveryPackageVersion>
-    <SdlWebContextClientPackageVersion>11.0.0</SdlWebContextClientPackageVersion>
-    <SdlWebContextImagePackageVersion>11.0.0</SdlWebContextImagePackageVersion>
-=======
-    <SdlPCAPackageVersion>2.1.0-beta-201809191822</SdlPCAPackageVersion>
-    <SdlWebDeliveryPackageVersion>11.0.0-beta-201805161005</SdlWebDeliveryPackageVersion>
-    <SdlWebContextClientPackageVersion>10.1.0</SdlWebContextClientPackageVersion>
-    <SdlWebContextImagePackageVersion>10.1.0</SdlWebContextImagePackageVersion>
->>>>>>> 9ed88c47
-  </PropertyGroup>
-  <PropertyGroup Condition=" '$(Configuration)|$(Platform)' == 'Debug|AnyCPU'">
-    <DebugSymbols>true</DebugSymbols>
-    <DebugType>full</DebugType>
-    <Optimize>false</Optimize>
-    <OutputPath>bin\Debug\</OutputPath>
-    <DefineConstants>DEBUG;TRACE</DefineConstants>
-    <ErrorReport>prompt</ErrorReport>
-    <WarningLevel>4</WarningLevel>
-    <NoWarn>1591,1574,1570,1572,1573</NoWarn>
-    <DocumentationFile>bin\Debug\Sdl.Web.Tridion.XML</DocumentationFile>
-  </PropertyGroup>
-  <PropertyGroup Condition=" '$(Configuration)|$(Platform)' == 'Release|AnyCPU'">
-    <DebugType>pdbonly</DebugType>
-    <Optimize>true</Optimize>
-    <OutputPath>bin\Release\</OutputPath>
-    <DefineConstants>TRACE</DefineConstants>
-    <ErrorReport>prompt</ErrorReport>
-    <WarningLevel>4</WarningLevel>
-    <DebugSymbols>true</DebugSymbols>
-    <NoWarn>1591,1574,1570,1572,1573</NoWarn>
-    <DocumentationFile>bin\Release\Sdl.Web.Tridion.XML</DocumentationFile>
-  </PropertyGroup>
-  <PropertyGroup>
-    <SignAssembly>false</SignAssembly>
-  </PropertyGroup>
-  <PropertyGroup>
-    <AssemblyOriginatorKeyFile>
-    </AssemblyOriginatorKeyFile>
-  </PropertyGroup>
-  <ItemGroup>
-    <Compile Include="TridionDocs\Controllers\ApiController.cs" />
-    <Compile Include="TridionDocs\Localization\DocsLocalization.cs" />
-    <Compile Include="TridionDocs\Model\Publication.cs" />
-    <Compile Include="TridionDocs\Navigation\DocsNavigationProvider.cs" />
-    <Compile Include="TridionDocs\Navigation\TocProvider.cs" />
-    <Compile Include="TridionDocs\Providers\ConditionProvider.cs" />
-    <Compile Include="TridionDocs\Providers\DocsContentProvider.cs" />
-    <Compile Include="TridionDocs\Providers\PublicationProvider.cs" />
-    <Reference Include="DD4T.ContentModel">
-      <HintPath>..\packages\DD4T.Core.2.2.7\lib\net45\DD4T.ContentModel.dll</HintPath>
-    </Reference>
-    <Reference Include="DD4T.ContentModel.Contracts, Version=2.2.2.0, Culture=neutral, PublicKeyToken=4450e3c7f68bf872, processorArchitecture=MSIL">
-      <SpecificVersion>False</SpecificVersion>
-      <HintPath>..\packages\DD4T.Core.2.2.7\lib\net45\DD4T.ContentModel.Contracts.dll</HintPath>
-    </Reference>
-    <Reference Include="DD4T.Core.Contracts">
-      <HintPath>..\packages\DD4T.Core.2.2.7\lib\net45\DD4T.Core.Contracts.dll</HintPath>
-    </Reference>
-    <Reference Include="DD4T.Utils">
-      <HintPath>..\packages\DD4T.Core.2.2.7\lib\net45\DD4T.Utils.dll</HintPath>
-    </Reference>
-    <Reference Include="Microsoft.CSharp" />
-    <Reference Include="Microsoft.Extensions.Caching.Abstractions">
-      <HintPath>..\packages\Microsoft.Extensions.Caching.Abstractions.1.1.0\lib\netstandard1.0\Microsoft.Extensions.Caching.Abstractions.dll</HintPath>
-    </Reference>
-    <Reference Include="Microsoft.Extensions.Caching.Memory">
-      <HintPath>..\packages\Microsoft.Extensions.Caching.Memory.1.1.0\lib\net451\Microsoft.Extensions.Caching.Memory.dll</HintPath>
-    </Reference>
-    <Reference Include="Microsoft.Extensions.Caching.Redis">
-      <HintPath>..\packages\Microsoft.Extensions.Caching.Redis.1.1.0\lib\net451\Microsoft.Extensions.Caching.Redis.dll</HintPath>
-    </Reference>
-    <Reference Include="Microsoft.Extensions.DependencyInjection.Abstractions">
-      <HintPath>..\packages\Microsoft.Extensions.DependencyInjection.Abstractions.1.1.0\lib\netstandard1.0\Microsoft.Extensions.DependencyInjection.Abstractions.dll</HintPath>
-    </Reference>
-    <Reference Include="Microsoft.Extensions.Options">
-      <HintPath>..\packages\Microsoft.Extensions.Options.1.1.0\lib\netstandard1.0\Microsoft.Extensions.Options.dll</HintPath>
-    </Reference>
-    <Reference Include="Microsoft.Extensions.Primitives">
-      <HintPath>..\packages\Microsoft.Extensions.Primitives.1.1.0\lib\netstandard1.0\Microsoft.Extensions.Primitives.dll</HintPath>
-    </Reference>
-    <Reference Include="Microsoft.Practices.ServiceLocation, Version=1.3.0.0, Culture=neutral, PublicKeyToken=31bf3856ad364e35, processorArchitecture=MSIL">
-      <HintPath>..\packages\CommonServiceLocator.1.3\lib\portable-net4+sl5+netcore45+wpa81+wp8\Microsoft.Practices.ServiceLocation.dll</HintPath>
-    </Reference>
-    <Reference Include="Microsoft.Practices.Unity, Version=3.5.0.0, Culture=neutral, PublicKeyToken=31bf3856ad364e35, processorArchitecture=MSIL">
-      <HintPath>..\packages\Unity.3.5.1404.0\lib\net45\Microsoft.Practices.Unity.dll</HintPath>
-    </Reference>
-    <Reference Include="Microsoft.Practices.Unity.Configuration, Version=3.5.0.0, Culture=neutral, PublicKeyToken=31bf3856ad364e35, processorArchitecture=MSIL">
-      <HintPath>..\packages\Unity.3.5.1404.0\lib\net45\Microsoft.Practices.Unity.Configuration.dll</HintPath>
-    </Reference>
-    <Reference Include="Microsoft.Practices.Unity.RegistrationByConvention, Version=3.5.0.0, Culture=neutral, PublicKeyToken=31bf3856ad364e35, processorArchitecture=MSIL">
-      <HintPath>..\packages\Unity.3.5.1404.0\lib\net45\Microsoft.Practices.Unity.RegistrationByConvention.dll</HintPath>
-    </Reference>
-    <Reference Include="Newtonsoft.Json">
-      <HintPath>..\packages\Newtonsoft.Json.10.0.1\lib\net45\Newtonsoft.Json.dll</HintPath>
-    </Reference>
-    <Reference Include="Sdl.Web.Context.Api, Version=11.0.0.0, Culture=neutral, PublicKeyToken=ddfc895746e5ee6b, processorArchitecture=MSIL">
-      <HintPath>..\packages\Sdl.Web.Context.Client.11.0.0\lib\net45\Sdl.Web.Context.Api.dll</HintPath>
-    </Reference>
-    <Reference Include="Sdl.Web.Context.OData.Client, Version=11.0.0.0, Culture=neutral, PublicKeyToken=ddfc895746e5ee6b, processorArchitecture=MSIL">
-      <HintPath>..\packages\Sdl.Web.Context.Client.11.0.0\lib\net45\Sdl.Web.Context.OData.Client.dll</HintPath>
-    </Reference>
-    <Reference Include="Sdl.Web.DataModel">
-      <HintPath>..\packages\Sdl.Dxa.DataModel.$(SdlDxaDataModelPackageVersion)\lib\net452\Sdl.Web.DataModel.dll</HintPath>
-    </Reference>
-    <Reference Include="Sdl.Web.Delivery.Caching">
-      <SpecificVersion>False</SpecificVersion>
-      <HintPath>..\packages\Sdl.Web.Delivery.$(SdlWebDeliveryPackageVersion)\lib\net452\Sdl.Web.Delivery.Caching.dll</HintPath>
-    </Reference>
-    <Reference Include="Sdl.Web.Delivery.Core">
-      <SpecificVersion>False</SpecificVersion>
-      <HintPath>..\packages\Sdl.Web.Delivery.$(SdlWebDeliveryPackageVersion)\lib\net452\Sdl.Web.Delivery.Core.dll</HintPath>
-    </Reference>
-    <Reference Include="Sdl.Web.Delivery.DiscoveryService">
-      <SpecificVersion>False</SpecificVersion>
-      <HintPath>..\packages\Sdl.Web.Delivery.$(SdlWebDeliveryPackageVersion)\lib\net452\Sdl.Web.Delivery.DiscoveryService.dll</HintPath>
-    </Reference>
-    <Reference Include="Sdl.Web.Delivery.OAuthClient">
-      <SpecificVersion>False</SpecificVersion>
-      <HintPath>..\packages\Sdl.Web.Delivery.$(SdlWebDeliveryPackageVersion)\lib\net452\Sdl.Web.Delivery.OAuthClient.dll</HintPath>
-    </Reference>
-    <Reference Include="Sdl.Web.Delivery.Service">
-      <SpecificVersion>False</SpecificVersion>
-      <HintPath>..\packages\Sdl.Web.Delivery.$(SdlWebDeliveryPackageVersion)\lib\net452\Sdl.Web.Delivery.Service.dll</HintPath>
-    </Reference>
-    <Reference Include="Sdl.Web.Delivery.ServicesCore">
-      <SpecificVersion>False</SpecificVersion>
-      <HintPath>..\packages\Sdl.Web.Delivery.$(SdlWebDeliveryPackageVersion)\lib\net452\Sdl.Web.Delivery.ServicesCore.dll</HintPath>
-    </Reference>
-    <Reference Include="Sdl.Web.PublicContentApi, Version=2.1.0.0, Culture=neutral, processorArchitecture=MSIL">
-      <SpecificVersion>False</SpecificVersion>
-      <HintPath>..\packages\Sdl.Web.PublicContentApi.$(SdlPCAPackageVersion)\lib\net452\Sdl.Web.PublicContentApi.dll</HintPath>
-    </Reference>
-    <Reference Include="StackExchange.Redis.StrongName">
-      <HintPath>..\packages\StackExchange.Redis.StrongName.1.1.605\lib\net45\StackExchange.Redis.StrongName.dll</HintPath>
-    </Reference>
-    <Reference Include="System.ComponentModel.Composition" />
-    <Reference Include="System.Configuration" />
-    <Reference Include="System.Drawing" />
-    <Reference Include="System" />
-    <Reference Include="System.Core" />
-    <Reference Include="System.IO.Compression" />
-    <Reference Include="System.Net.Http" />
-    <Reference Include="System.Numerics" />
-    <Reference Include="System.Runtime.CompilerServices.Unsafe, Version=4.0.2.0, Culture=neutral, PublicKeyToken=b03f5f7f11d50a3a, processorArchitecture=MSIL">
-      <HintPath>..\packages\System.Runtime.CompilerServices.Unsafe.4.3.0\lib\netstandard1.0\System.Runtime.CompilerServices.Unsafe.dll</HintPath>
-    </Reference>
-    <Reference Include="System.Runtime.InteropServices.RuntimeInformation, Version=4.0.1.0, Culture=neutral, PublicKeyToken=b03f5f7f11d50a3a, processorArchitecture=MSIL">
-      <HintPath>..\packages\System.Runtime.InteropServices.RuntimeInformation.4.3.0\lib\net45\System.Runtime.InteropServices.RuntimeInformation.dll</HintPath>
-    </Reference>
-    <Reference Include="System.Web" />
-    <Reference Include="System.Web.Extensions" />
-    <Reference Include="System.Web.Mvc, Version=4.0.0.1, Culture=neutral, PublicKeyToken=31bf3856ad364e35, processorArchitecture=MSIL">
-      <SpecificVersion>False</SpecificVersion>
-      <HintPath>..\packages\Microsoft.AspNet.Mvc.5.2.3\lib\net45\System.Web.Mvc.dll</HintPath>
-    </Reference>
-    <Reference Include="System.Xml.Linq" />
-    <Reference Include="System.Xml" />
-    <Reference Include="Microsoft.Data.Edm">
-      <SpecificVersion>False</SpecificVersion>
-      <HintPath>..\packages\Microsoft.Data.Edm.5.6.4\lib\net40\Microsoft.Data.Edm.dll</HintPath>
-    </Reference>
-    <Reference Include="Microsoft.Data.OData">
-      <SpecificVersion>False</SpecificVersion>
-      <HintPath>..\packages\Microsoft.Data.OData.5.6.4\lib\net40\Microsoft.Data.OData.dll</HintPath>
-    </Reference>
-    <Reference Include="Microsoft.Data.Services.Client">
-      <SpecificVersion>False</SpecificVersion>
-      <HintPath>..\packages\Microsoft.Data.Services.Client.5.6.4\lib\net40\Microsoft.Data.Services.Client.dll</HintPath>
-    </Reference>
-    <Reference Include="System.Spatial">
-      <SpecificVersion>False</SpecificVersion>
-      <HintPath>..\packages\System.Spatial.5.6.4\lib\net40\System.Spatial.dll</HintPath>
-    </Reference>
-    <Reference Include="Microsoft.OData.Client">
-      <SpecificVersion>False</SpecificVersion>
-      <HintPath>..\packages\Microsoft.OData.Client.6.15.0\lib\net40\Microsoft.OData.Client.dll</HintPath>
-    </Reference>
-    <Reference Include="Microsoft.OData.Core">
-      <SpecificVersion>False</SpecificVersion>
-      <HintPath>..\packages\Microsoft.OData.Core.6.15.0\lib\portable-net40+sl5+wp8+win8+wpa\Microsoft.OData.Core.dll</HintPath>
-    </Reference>
-    <Reference Include="Microsoft.OData.Edm">
-      <SpecificVersion>False</SpecificVersion>
-      <HintPath>..\packages\Microsoft.OData.Edm.6.15.0\lib\portable-net40+sl5+wp8+win8+wpa\Microsoft.OData.Edm.dll</HintPath>
-    </Reference>
-    <Reference Include="Microsoft.Spatial">
-      <SpecificVersion>False</SpecificVersion>
-      <HintPath>..\packages\Microsoft.Spatial.6.15.0\lib\portable-net40+sl5+wp8+win8+wpa\Microsoft.Spatial.dll</HintPath>
-    </Reference>
-    <Reference Include="Tridion.ContentDelivery">
-      <HintPath>..\packages\Sdl.Web.Delivery.$(SdlWebDeliveryPackageVersion)\lib\net452\Tridion.ContentDelivery.dll</HintPath>
-    </Reference>
-    <Reference Include="Tridion.ContentDelivery.AmbientData">
-      <HintPath>..\packages\Sdl.Web.Delivery.$(SdlWebDeliveryPackageVersion)\lib\net452\Tridion.ContentDelivery.AmbientData.dll</HintPath>
-    </Reference>
-    <Reference Include="Tridion.ContentDelivery.UGC">
-      <HintPath>..\packages\Sdl.Web.Delivery.$(SdlWebDeliveryPackageVersion)\lib\net452\Tridion.ContentDelivery.UGC.dll</HintPath>
-    </Reference>
-    <Reference Include="Sdl.Web.Context.Image.Proxy">
-      <HintPath>..\packages\Sdl.Web.Context.Image.$(SdlWebContextImagePackageVersion)\lib\net45\Sdl.Web.Context.Image.Proxy.dll</HintPath>
-    </Reference>
-    <Compile Include="PCAClient\Logger.cs" />
-    <Compile Include="Providers\Binary\CILBinaryProvider.cs" />
-    <Compile Include="Providers\Binary\GraphQLBinaryProvider.cs" />
-    <Compile Include="Providers\Caching\CacheProvider.cs" />
-    <Compile Include="Providers\Caching\DxaCacheProvider.cs" />
-    <Compile Include="Providers\Caching\DD4TCacheProvider.cs" />
-    <Compile Include="Providers\Caching\DefaultCacheProvider.cs" />
-    <Compile Include="ContentManager\CmUri.cs" />
-    <Compile Include="Providers\Context\ContextServiceClaimsProvider.cs" />
-    <Compile Include="Providers\GraphQLContentProvider.cs" />
-    <Compile Include="Providers\ModelService\ModelService.cs" />
-    <Compile Include="Providers\Query\BrokerQueryProvider.cs" />
-    <Compile Include="Providers\Query\GraphQLQueryProvider.cs" />
-    <Compile Include="Resolvers\Linking\GraphQLLinkResolver.cs" />
-    <Compile Include="PCAClient\OAuth.cs" />
-    <Compile Include="PCAClient\PCAClientException.cs" />
-    <Compile Include="Resolvers\Localization\CdApiLocalizationResolver.cs" />
-    <Reference Include="Unity.Mvc5">
-      <HintPath>..\packages\Unity.Mvc5.1.1\lib\net45\Unity.Mvc5.dll</HintPath>
-    </Reference>
-  </ItemGroup>
-  <ItemGroup>
-    <Compile Include="Resolvers\Localization\CdConfigLocalizationResolver.cs" />
-    <Compile Include="Configuration\ModelBuilderCollection.cs" />
-    <Compile Include="Configuration\ModelBuilderPipelineConfiguration.cs" />
-    <Compile Include="Configuration\ModelBuilderSettings.cs" />
-    <Compile Include="ContentManager\InvalidTcmUriException.cs" />
-    <Compile Include="ContentManager\ItemTypes.cs" />
-    <Compile Include="Providers\Context\AdfContextClaimsProvider.cs" />
-    <Compile Include="DataModelExtensions\TargetGroups\Condition.cs" />
-    <Compile Include="DataModelExtensions\TargetGroups\ConditionOperator.cs" />
-    <Compile Include="DataModelExtensions\TargetGroups\CustomerCharacteristicCondition.cs" />
-    <Compile Include="DataModelExtensions\TargetGroups\TrackingKeyCondition.cs" />
-    <Compile Include="DataModelExtensions\TargetGroups\TargetGroup.cs" />
-    <Compile Include="DataModelExtensions\TargetGroups\TargetGroupCondition.cs" />
-    <Compile Include="Extensions\StringExtensions.cs" />
-    <Compile Include="Resolvers\Linking\DefaultLinkResolver.cs" />
-    <Compile Include="Resolvers\Localization\GraphQLLocalizationResolver.cs" />
-    <Compile Include="Resolvers\Localization\LocalizationResolver.cs" />
-    <Compile Include="Mapping\DefaultModelBuilder.cs" />
-    <Compile Include="Mapping\IModelBuilder.cs" />
-    <Compile Include="Mapping\IRawDataProvider.cs" />
-    <Compile Include="Providers\ModelService\Binder.cs" />
-    <Compile Include="Providers\ModelService\DefaultModelServiceProvider.cs" />
-    <Compile Include="Providers\ModelService\GraphQLModelServiceProvider.cs" />
-    <Compile Include="Providers\Navigation\DynamicNavigationProvider.cs" />
-    <Compile Include="Providers\Navigation\ModelServiceImpl\DynamicNavigationProvider.cs" />
-    <Compile Include="Providers\Navigation\CILImpl\DynamicNavigationProvider.cs" />
-    <Compile Include="Providers\Navigation\StaticNavigationProvider.cs" />
-    <Compile Include="PCAClient\PCAClientFactory.cs" />
-    <Compile Include="Properties\AssemblyInfo.cs" />
-    <Compile Include="..\CommonAssemblyInfo.cs" />
-    <Compile Include="ContentManager\TcmUri.cs" />
-    <Compile Include="Mapping\IEntityModelBuilder.cs" />
-    <Compile Include="Mapping\IPageModelBuilder.cs" />
-    <Compile Include="Mapping\ModelBuilderPipeline.cs" />
-    <Compile Include="Providers\DefaultContentProvider.cs" />
-    <Compile Include="Statics\BinaryFileManager.cs" />
-    <Compile Include="Statics\NamedLocker.cs" />
-  </ItemGroup>
-  <ItemGroup>
-    <ProjectReference Include="..\Sdl.Web.Common\Sdl.Web.Common.csproj">
-      <Project>{21c08f9a-24c2-481a-95c3-a255be9771a7}</Project>
-      <Name>Sdl.Web.Common</Name>
-    </ProjectReference>
-    <ProjectReference Include="..\Sdl.Web.ModelService\Sdl.Web.ModelService.csproj">
-      <Project>{5a58a2b2-6c7e-4183-8eff-76d4282e5c66}</Project>
-      <Name>Sdl.Web.ModelService</Name>
-    </ProjectReference>
-    <ProjectReference Include="..\Sdl.Web.Mvc\Sdl.Web.Mvc.csproj">
-      <Project>{923b2009-9a0b-4425-88a5-bf7af25c8f8b}</Project>
-      <Name>Sdl.Web.Mvc</Name>
-    </ProjectReference>
-  </ItemGroup>
-  <ItemGroup>
-    <None Include="app.config" />
-    <None Include="packages.config">
-      <SubType>Designer</SubType>
-    </None>
-  </ItemGroup>
-  <ItemGroup />
-  <Import Project="$(MSBuildToolsPath)\Microsoft.CSharp.targets" />
-  <!-- To modify your build process, add your task inside one of the targets below and uncomment it. 
-       Other similar extension points exist, see Microsoft.Common.targets.
-  <Target Name="BeforeBuild">
-  </Target>
-  <Target Name="AfterBuild">
-  </Target>
-  -->
+﻿<?xml version="1.0" encoding="utf-8"?>
+<Project ToolsVersion="12.0" DefaultTargets="Build" xmlns="http://schemas.microsoft.com/developer/msbuild/2003">
+  <Import Project="$(MSBuildExtensionsPath)\$(MSBuildToolsVersion)\Microsoft.Common.props" Condition="Exists('$(MSBuildExtensionsPath)\$(MSBuildToolsVersion)\Microsoft.Common.props')" />
+  <PropertyGroup>
+    <Configuration Condition=" '$(Configuration)' == '' ">Debug</Configuration>
+    <Platform Condition=" '$(Platform)' == '' ">AnyCPU</Platform>
+    <ProjectGuid>{AE4651DF-A42F-4863-A0E1-870EACF3D072}</ProjectGuid>
+    <OutputType>Library</OutputType>
+    <AppDesignerFolder>Properties</AppDesignerFolder>
+    <RootNamespace>Sdl.Web.Tridion</RootNamespace>
+    <AssemblyName>Sdl.Web.Tridion</AssemblyName>
+    <TargetFrameworkVersion>v4.5.2</TargetFrameworkVersion>
+    <FileAlignment>512</FileAlignment>
+    <TargetFrameworkProfile />
+    <SdlDxaDataModelPackageVersion>2.1.0-beta-201804241437</SdlDxaDataModelPackageVersion>
+    <SdlPCAPackageVersion>2.1.0-beta-201809191822</SdlPCAPackageVersion>
+    <SdlWebDeliveryPackageVersion>11.0.0</SdlWebDeliveryPackageVersion>
+    <SdlWebContextClientPackageVersion>11.0.0</SdlWebContextClientPackageVersion>
+    <SdlWebContextImagePackageVersion>11.0.0</SdlWebContextImagePackageVersion>
+  </PropertyGroup>
+  <PropertyGroup Condition=" '$(Configuration)|$(Platform)' == 'Debug|AnyCPU'">
+    <DebugSymbols>true</DebugSymbols>
+    <DebugType>full</DebugType>
+    <Optimize>false</Optimize>
+    <OutputPath>bin\Debug\</OutputPath>
+    <DefineConstants>DEBUG;TRACE</DefineConstants>
+    <ErrorReport>prompt</ErrorReport>
+    <WarningLevel>4</WarningLevel>
+    <NoWarn>1591,1574,1570,1572,1573</NoWarn>
+    <DocumentationFile>bin\Debug\Sdl.Web.Tridion.XML</DocumentationFile>
+  </PropertyGroup>
+  <PropertyGroup Condition=" '$(Configuration)|$(Platform)' == 'Release|AnyCPU'">
+    <DebugType>pdbonly</DebugType>
+    <Optimize>true</Optimize>
+    <OutputPath>bin\Release\</OutputPath>
+    <DefineConstants>TRACE</DefineConstants>
+    <ErrorReport>prompt</ErrorReport>
+    <WarningLevel>4</WarningLevel>
+    <DebugSymbols>true</DebugSymbols>
+    <NoWarn>1591,1574,1570,1572,1573</NoWarn>
+    <DocumentationFile>bin\Release\Sdl.Web.Tridion.XML</DocumentationFile>
+  </PropertyGroup>
+  <PropertyGroup>
+    <SignAssembly>false</SignAssembly>
+  </PropertyGroup>
+  <PropertyGroup>
+    <AssemblyOriginatorKeyFile>
+    </AssemblyOriginatorKeyFile>
+  </PropertyGroup>
+  <ItemGroup>
+    <Compile Include="TridionDocs\Controllers\ApiController.cs" />
+    <Compile Include="TridionDocs\Localization\DocsLocalization.cs" />
+    <Compile Include="TridionDocs\Model\Publication.cs" />
+    <Compile Include="TridionDocs\Navigation\DocsNavigationProvider.cs" />
+    <Compile Include="TridionDocs\Navigation\TocProvider.cs" />
+    <Compile Include="TridionDocs\Providers\ConditionProvider.cs" />
+    <Compile Include="TridionDocs\Providers\DocsContentProvider.cs" />
+    <Compile Include="TridionDocs\Providers\PublicationProvider.cs" />
+    <Reference Include="DD4T.ContentModel">
+      <HintPath>..\packages\DD4T.Core.2.2.7\lib\net45\DD4T.ContentModel.dll</HintPath>
+    </Reference>
+    <Reference Include="DD4T.ContentModel.Contracts, Version=2.2.2.0, Culture=neutral, PublicKeyToken=4450e3c7f68bf872, processorArchitecture=MSIL">
+      <SpecificVersion>False</SpecificVersion>
+      <HintPath>..\packages\DD4T.Core.2.2.7\lib\net45\DD4T.ContentModel.Contracts.dll</HintPath>
+    </Reference>
+    <Reference Include="DD4T.Core.Contracts">
+      <HintPath>..\packages\DD4T.Core.2.2.7\lib\net45\DD4T.Core.Contracts.dll</HintPath>
+    </Reference>
+    <Reference Include="DD4T.Utils">
+      <HintPath>..\packages\DD4T.Core.2.2.7\lib\net45\DD4T.Utils.dll</HintPath>
+    </Reference>
+    <Reference Include="Microsoft.CSharp" />
+    <Reference Include="Microsoft.Extensions.Caching.Abstractions">
+      <HintPath>..\packages\Microsoft.Extensions.Caching.Abstractions.1.1.0\lib\netstandard1.0\Microsoft.Extensions.Caching.Abstractions.dll</HintPath>
+    </Reference>
+    <Reference Include="Microsoft.Extensions.Caching.Memory">
+      <HintPath>..\packages\Microsoft.Extensions.Caching.Memory.1.1.0\lib\net451\Microsoft.Extensions.Caching.Memory.dll</HintPath>
+    </Reference>
+    <Reference Include="Microsoft.Extensions.Caching.Redis">
+      <HintPath>..\packages\Microsoft.Extensions.Caching.Redis.1.1.0\lib\net451\Microsoft.Extensions.Caching.Redis.dll</HintPath>
+    </Reference>
+    <Reference Include="Microsoft.Extensions.DependencyInjection.Abstractions">
+      <HintPath>..\packages\Microsoft.Extensions.DependencyInjection.Abstractions.1.1.0\lib\netstandard1.0\Microsoft.Extensions.DependencyInjection.Abstractions.dll</HintPath>
+    </Reference>
+    <Reference Include="Microsoft.Extensions.Options">
+      <HintPath>..\packages\Microsoft.Extensions.Options.1.1.0\lib\netstandard1.0\Microsoft.Extensions.Options.dll</HintPath>
+    </Reference>
+    <Reference Include="Microsoft.Extensions.Primitives">
+      <HintPath>..\packages\Microsoft.Extensions.Primitives.1.1.0\lib\netstandard1.0\Microsoft.Extensions.Primitives.dll</HintPath>
+    </Reference>
+    <Reference Include="Microsoft.Practices.ServiceLocation, Version=1.3.0.0, Culture=neutral, PublicKeyToken=31bf3856ad364e35, processorArchitecture=MSIL">
+      <HintPath>..\packages\CommonServiceLocator.1.3\lib\portable-net4+sl5+netcore45+wpa81+wp8\Microsoft.Practices.ServiceLocation.dll</HintPath>
+    </Reference>
+    <Reference Include="Microsoft.Practices.Unity, Version=3.5.0.0, Culture=neutral, PublicKeyToken=31bf3856ad364e35, processorArchitecture=MSIL">
+      <HintPath>..\packages\Unity.3.5.1404.0\lib\net45\Microsoft.Practices.Unity.dll</HintPath>
+    </Reference>
+    <Reference Include="Microsoft.Practices.Unity.Configuration, Version=3.5.0.0, Culture=neutral, PublicKeyToken=31bf3856ad364e35, processorArchitecture=MSIL">
+      <HintPath>..\packages\Unity.3.5.1404.0\lib\net45\Microsoft.Practices.Unity.Configuration.dll</HintPath>
+    </Reference>
+    <Reference Include="Microsoft.Practices.Unity.RegistrationByConvention, Version=3.5.0.0, Culture=neutral, PublicKeyToken=31bf3856ad364e35, processorArchitecture=MSIL">
+      <HintPath>..\packages\Unity.3.5.1404.0\lib\net45\Microsoft.Practices.Unity.RegistrationByConvention.dll</HintPath>
+    </Reference>
+    <Reference Include="Newtonsoft.Json">
+      <HintPath>..\packages\Newtonsoft.Json.10.0.1\lib\net45\Newtonsoft.Json.dll</HintPath>
+    </Reference>
+    <Reference Include="Sdl.Web.Context.Api, Version=11.0.0.0, Culture=neutral, PublicKeyToken=ddfc895746e5ee6b, processorArchitecture=MSIL">
+      <HintPath>..\packages\Sdl.Web.Context.Client.11.0.0\lib\net45\Sdl.Web.Context.Api.dll</HintPath>
+    </Reference>
+    <Reference Include="Sdl.Web.Context.OData.Client, Version=11.0.0.0, Culture=neutral, PublicKeyToken=ddfc895746e5ee6b, processorArchitecture=MSIL">
+      <HintPath>..\packages\Sdl.Web.Context.Client.11.0.0\lib\net45\Sdl.Web.Context.OData.Client.dll</HintPath>
+    </Reference>
+    <Reference Include="Sdl.Web.DataModel">
+      <HintPath>..\packages\Sdl.Dxa.DataModel.$(SdlDxaDataModelPackageVersion)\lib\net452\Sdl.Web.DataModel.dll</HintPath>
+    </Reference>
+    <Reference Include="Sdl.Web.Delivery.Caching">
+      <SpecificVersion>False</SpecificVersion>
+      <HintPath>..\packages\Sdl.Web.Delivery.$(SdlWebDeliveryPackageVersion)\lib\net452\Sdl.Web.Delivery.Caching.dll</HintPath>
+    </Reference>
+    <Reference Include="Sdl.Web.Delivery.Core">
+      <SpecificVersion>False</SpecificVersion>
+      <HintPath>..\packages\Sdl.Web.Delivery.$(SdlWebDeliveryPackageVersion)\lib\net452\Sdl.Web.Delivery.Core.dll</HintPath>
+    </Reference>
+    <Reference Include="Sdl.Web.Delivery.DiscoveryService">
+      <SpecificVersion>False</SpecificVersion>
+      <HintPath>..\packages\Sdl.Web.Delivery.$(SdlWebDeliveryPackageVersion)\lib\net452\Sdl.Web.Delivery.DiscoveryService.dll</HintPath>
+    </Reference>
+    <Reference Include="Sdl.Web.Delivery.OAuthClient">
+      <SpecificVersion>False</SpecificVersion>
+      <HintPath>..\packages\Sdl.Web.Delivery.$(SdlWebDeliveryPackageVersion)\lib\net452\Sdl.Web.Delivery.OAuthClient.dll</HintPath>
+    </Reference>
+    <Reference Include="Sdl.Web.Delivery.Service">
+      <SpecificVersion>False</SpecificVersion>
+      <HintPath>..\packages\Sdl.Web.Delivery.$(SdlWebDeliveryPackageVersion)\lib\net452\Sdl.Web.Delivery.Service.dll</HintPath>
+    </Reference>
+    <Reference Include="Sdl.Web.Delivery.ServicesCore">
+      <SpecificVersion>False</SpecificVersion>
+      <HintPath>..\packages\Sdl.Web.Delivery.$(SdlWebDeliveryPackageVersion)\lib\net452\Sdl.Web.Delivery.ServicesCore.dll</HintPath>
+    </Reference>
+    <Reference Include="Sdl.Web.PublicContentApi, Version=2.1.0.0, Culture=neutral, processorArchitecture=MSIL">
+      <SpecificVersion>False</SpecificVersion>
+      <HintPath>..\packages\Sdl.Web.PublicContentApi.$(SdlPCAPackageVersion)\lib\net452\Sdl.Web.PublicContentApi.dll</HintPath>
+    </Reference>
+    <Reference Include="StackExchange.Redis.StrongName">
+      <HintPath>..\packages\StackExchange.Redis.StrongName.1.1.605\lib\net45\StackExchange.Redis.StrongName.dll</HintPath>
+    </Reference>
+    <Reference Include="System.ComponentModel.Composition" />
+    <Reference Include="System.Configuration" />
+    <Reference Include="System.Drawing" />
+    <Reference Include="System" />
+    <Reference Include="System.Core" />
+    <Reference Include="System.IO.Compression" />
+    <Reference Include="System.Net.Http" />
+    <Reference Include="System.Numerics" />
+    <Reference Include="System.Runtime.CompilerServices.Unsafe, Version=4.0.2.0, Culture=neutral, PublicKeyToken=b03f5f7f11d50a3a, processorArchitecture=MSIL">
+      <HintPath>..\packages\System.Runtime.CompilerServices.Unsafe.4.3.0\lib\netstandard1.0\System.Runtime.CompilerServices.Unsafe.dll</HintPath>
+    </Reference>
+    <Reference Include="System.Runtime.InteropServices.RuntimeInformation, Version=4.0.1.0, Culture=neutral, PublicKeyToken=b03f5f7f11d50a3a, processorArchitecture=MSIL">
+      <HintPath>..\packages\System.Runtime.InteropServices.RuntimeInformation.4.3.0\lib\net45\System.Runtime.InteropServices.RuntimeInformation.dll</HintPath>
+    </Reference>
+    <Reference Include="System.Web" />
+    <Reference Include="System.Web.Extensions" />
+    <Reference Include="System.Web.Mvc, Version=4.0.0.1, Culture=neutral, PublicKeyToken=31bf3856ad364e35, processorArchitecture=MSIL">
+      <SpecificVersion>False</SpecificVersion>
+      <HintPath>..\packages\Microsoft.AspNet.Mvc.5.2.3\lib\net45\System.Web.Mvc.dll</HintPath>
+    </Reference>
+    <Reference Include="System.Xml.Linq" />
+    <Reference Include="System.Xml" />
+    <Reference Include="Microsoft.Data.Edm">
+      <SpecificVersion>False</SpecificVersion>
+      <HintPath>..\packages\Microsoft.Data.Edm.5.6.4\lib\net40\Microsoft.Data.Edm.dll</HintPath>
+    </Reference>
+    <Reference Include="Microsoft.Data.OData">
+      <SpecificVersion>False</SpecificVersion>
+      <HintPath>..\packages\Microsoft.Data.OData.5.6.4\lib\net40\Microsoft.Data.OData.dll</HintPath>
+    </Reference>
+    <Reference Include="Microsoft.Data.Services.Client">
+      <SpecificVersion>False</SpecificVersion>
+      <HintPath>..\packages\Microsoft.Data.Services.Client.5.6.4\lib\net40\Microsoft.Data.Services.Client.dll</HintPath>
+    </Reference>
+    <Reference Include="System.Spatial">
+      <SpecificVersion>False</SpecificVersion>
+      <HintPath>..\packages\System.Spatial.5.6.4\lib\net40\System.Spatial.dll</HintPath>
+    </Reference>
+    <Reference Include="Microsoft.OData.Client">
+      <SpecificVersion>False</SpecificVersion>
+      <HintPath>..\packages\Microsoft.OData.Client.6.15.0\lib\net40\Microsoft.OData.Client.dll</HintPath>
+    </Reference>
+    <Reference Include="Microsoft.OData.Core">
+      <SpecificVersion>False</SpecificVersion>
+      <HintPath>..\packages\Microsoft.OData.Core.6.15.0\lib\portable-net40+sl5+wp8+win8+wpa\Microsoft.OData.Core.dll</HintPath>
+    </Reference>
+    <Reference Include="Microsoft.OData.Edm">
+      <SpecificVersion>False</SpecificVersion>
+      <HintPath>..\packages\Microsoft.OData.Edm.6.15.0\lib\portable-net40+sl5+wp8+win8+wpa\Microsoft.OData.Edm.dll</HintPath>
+    </Reference>
+    <Reference Include="Microsoft.Spatial">
+      <SpecificVersion>False</SpecificVersion>
+      <HintPath>..\packages\Microsoft.Spatial.6.15.0\lib\portable-net40+sl5+wp8+win8+wpa\Microsoft.Spatial.dll</HintPath>
+    </Reference>
+    <Reference Include="Tridion.ContentDelivery">
+      <HintPath>..\packages\Sdl.Web.Delivery.$(SdlWebDeliveryPackageVersion)\lib\net452\Tridion.ContentDelivery.dll</HintPath>
+    </Reference>
+    <Reference Include="Tridion.ContentDelivery.AmbientData">
+      <HintPath>..\packages\Sdl.Web.Delivery.$(SdlWebDeliveryPackageVersion)\lib\net452\Tridion.ContentDelivery.AmbientData.dll</HintPath>
+    </Reference>
+    <Reference Include="Tridion.ContentDelivery.UGC">
+      <HintPath>..\packages\Sdl.Web.Delivery.$(SdlWebDeliveryPackageVersion)\lib\net452\Tridion.ContentDelivery.UGC.dll</HintPath>
+    </Reference>
+    <Reference Include="Sdl.Web.Context.Image.Proxy">
+      <HintPath>..\packages\Sdl.Web.Context.Image.$(SdlWebContextImagePackageVersion)\lib\net45\Sdl.Web.Context.Image.Proxy.dll</HintPath>
+    </Reference>
+    <Compile Include="PCAClient\Logger.cs" />
+    <Compile Include="Providers\Binary\CILBinaryProvider.cs" />
+    <Compile Include="Providers\Binary\GraphQLBinaryProvider.cs" />
+    <Compile Include="Providers\Caching\CacheProvider.cs" />
+    <Compile Include="Providers\Caching\DxaCacheProvider.cs" />
+    <Compile Include="Providers\Caching\DD4TCacheProvider.cs" />
+    <Compile Include="Providers\Caching\DefaultCacheProvider.cs" />
+    <Compile Include="ContentManager\CmUri.cs" />
+    <Compile Include="Providers\Context\ContextServiceClaimsProvider.cs" />
+    <Compile Include="Providers\GraphQLContentProvider.cs" />
+    <Compile Include="Providers\ModelService\ModelService.cs" />
+    <Compile Include="Providers\Query\BrokerQueryProvider.cs" />
+    <Compile Include="Providers\Query\GraphQLQueryProvider.cs" />
+    <Compile Include="Resolvers\Linking\GraphQLLinkResolver.cs" />
+    <Compile Include="PCAClient\OAuth.cs" />
+    <Compile Include="PCAClient\PCAClientException.cs" />
+    <Compile Include="Resolvers\Localization\CdApiLocalizationResolver.cs" />
+    <Reference Include="Unity.Mvc5">
+      <HintPath>..\packages\Unity.Mvc5.1.1\lib\net45\Unity.Mvc5.dll</HintPath>
+    </Reference>
+  </ItemGroup>
+  <ItemGroup>
+    <Compile Include="Resolvers\Localization\CdConfigLocalizationResolver.cs" />
+    <Compile Include="Configuration\ModelBuilderCollection.cs" />
+    <Compile Include="Configuration\ModelBuilderPipelineConfiguration.cs" />
+    <Compile Include="Configuration\ModelBuilderSettings.cs" />
+    <Compile Include="ContentManager\InvalidTcmUriException.cs" />
+    <Compile Include="ContentManager\ItemTypes.cs" />
+    <Compile Include="Providers\Context\AdfContextClaimsProvider.cs" />
+    <Compile Include="DataModelExtensions\TargetGroups\Condition.cs" />
+    <Compile Include="DataModelExtensions\TargetGroups\ConditionOperator.cs" />
+    <Compile Include="DataModelExtensions\TargetGroups\CustomerCharacteristicCondition.cs" />
+    <Compile Include="DataModelExtensions\TargetGroups\TrackingKeyCondition.cs" />
+    <Compile Include="DataModelExtensions\TargetGroups\TargetGroup.cs" />
+    <Compile Include="DataModelExtensions\TargetGroups\TargetGroupCondition.cs" />
+    <Compile Include="Extensions\StringExtensions.cs" />
+    <Compile Include="Resolvers\Linking\DefaultLinkResolver.cs" />
+    <Compile Include="Resolvers\Localization\GraphQLLocalizationResolver.cs" />
+    <Compile Include="Resolvers\Localization\LocalizationResolver.cs" />
+    <Compile Include="Mapping\DefaultModelBuilder.cs" />
+    <Compile Include="Mapping\IModelBuilder.cs" />
+    <Compile Include="Mapping\IRawDataProvider.cs" />
+    <Compile Include="Providers\ModelService\Binder.cs" />
+    <Compile Include="Providers\ModelService\DefaultModelServiceProvider.cs" />
+    <Compile Include="Providers\ModelService\GraphQLModelServiceProvider.cs" />
+    <Compile Include="Providers\Navigation\DynamicNavigationProvider.cs" />
+    <Compile Include="Providers\Navigation\ModelServiceImpl\DynamicNavigationProvider.cs" />
+    <Compile Include="Providers\Navigation\CILImpl\DynamicNavigationProvider.cs" />
+    <Compile Include="Providers\Navigation\StaticNavigationProvider.cs" />
+    <Compile Include="PCAClient\PCAClientFactory.cs" />
+    <Compile Include="Properties\AssemblyInfo.cs" />
+    <Compile Include="..\CommonAssemblyInfo.cs" />
+    <Compile Include="ContentManager\TcmUri.cs" />
+    <Compile Include="Mapping\IEntityModelBuilder.cs" />
+    <Compile Include="Mapping\IPageModelBuilder.cs" />
+    <Compile Include="Mapping\ModelBuilderPipeline.cs" />
+    <Compile Include="Providers\DefaultContentProvider.cs" />
+    <Compile Include="Statics\BinaryFileManager.cs" />
+    <Compile Include="Statics\NamedLocker.cs" />
+  </ItemGroup>
+  <ItemGroup>
+    <ProjectReference Include="..\Sdl.Web.Common\Sdl.Web.Common.csproj">
+      <Project>{21c08f9a-24c2-481a-95c3-a255be9771a7}</Project>
+      <Name>Sdl.Web.Common</Name>
+    </ProjectReference>
+    <ProjectReference Include="..\Sdl.Web.ModelService\Sdl.Web.ModelService.csproj">
+      <Project>{5a58a2b2-6c7e-4183-8eff-76d4282e5c66}</Project>
+      <Name>Sdl.Web.ModelService</Name>
+    </ProjectReference>
+    <ProjectReference Include="..\Sdl.Web.Mvc\Sdl.Web.Mvc.csproj">
+      <Project>{923b2009-9a0b-4425-88a5-bf7af25c8f8b}</Project>
+      <Name>Sdl.Web.Mvc</Name>
+    </ProjectReference>
+  </ItemGroup>
+  <ItemGroup>
+    <None Include="app.config" />
+    <None Include="packages.config">
+      <SubType>Designer</SubType>
+    </None>
+  </ItemGroup>
+  <ItemGroup />
+  <Import Project="$(MSBuildToolsPath)\Microsoft.CSharp.targets" />
+  <!-- To modify your build process, add your task inside one of the targets below and uncomment it. 
+       Other similar extension points exist, see Microsoft.Common.targets.
+  <Target Name="BeforeBuild">
+  </Target>
+  <Target Name="AfterBuild">
+  </Target>
+  -->
 </Project>