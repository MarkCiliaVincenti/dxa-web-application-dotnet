﻿<?xml version="1.0" encoding="utf-8"?>
<Project ToolsVersion="12.0" DefaultTargets="Build" xmlns="http://schemas.microsoft.com/developer/msbuild/2003">
  <Import Project="$(MSBuildExtensionsPath)\$(MSBuildToolsVersion)\Microsoft.Common.props" Condition="Exists('$(MSBuildExtensionsPath)\$(MSBuildToolsVersion)\Microsoft.Common.props')" />
  <PropertyGroup>
    <Configuration Condition=" '$(Configuration)' == '' ">Debug</Configuration>
    <Platform Condition=" '$(Platform)' == '' ">AnyCPU</Platform>
    <ProductVersion>
    </ProductVersion>
    <SchemaVersion>2.0</SchemaVersion>
    <ProjectGuid>{4B9E8878-0810-4CD1-B57A-D06589C49FE2}</ProjectGuid>
    <ProjectTypeGuids>{E3E379DF-F4C6-4180-9B81-6769533ABE47};{349c5851-65df-11da-9384-00065b846f21};{fae04ec0-301f-11d3-bf4b-00c04f79efbc}</ProjectTypeGuids>
    <OutputType>Library</OutputType>
    <AppDesignerFolder>Properties</AppDesignerFolder>
    <RootNamespace>Site</RootNamespace>
    <AssemblyName>Site</AssemblyName>
    <TargetFrameworkVersion>v4.5</TargetFrameworkVersion>
    <MvcBuildViews>false</MvcBuildViews>
    <UseIISExpress>true</UseIISExpress>
    <IISExpressSSLPort />
    <IISExpressAnonymousAuthentication />
    <IISExpressWindowsAuthentication />
    <IISExpressUseClassicPipelineMode />
    <TargetFrameworkProfile />
  </PropertyGroup>
  <PropertyGroup Condition=" '$(Configuration)|$(Platform)' == 'Debug|AnyCPU' ">
    <DebugSymbols>true</DebugSymbols>
    <DebugType>full</DebugType>
    <Optimize>false</Optimize>
    <OutputPath>bin\</OutputPath>
    <DefineConstants>DEBUG;TRACE</DefineConstants>
    <ErrorReport>prompt</ErrorReport>
    <WarningLevel>4</WarningLevel>
  </PropertyGroup>
  <PropertyGroup Condition=" '$(Configuration)|$(Platform)' == 'Release|AnyCPU' ">
    <DebugType>pdbonly</DebugType>
    <Optimize>true</Optimize>
    <OutputPath>bin\</OutputPath>
    <DefineConstants>TRACE</DefineConstants>
    <ErrorReport>prompt</ErrorReport>
    <WarningLevel>4</WarningLevel>
  </PropertyGroup>
  <ItemGroup>
    <Reference Include="log4net">
      <HintPath>..\packages\log4net.2.0.3\lib\net40-full\log4net.dll</HintPath>
    </Reference>
    <Reference Include="Microsoft.CSharp" />
    <Reference Include="netrtsn, Version=3.5.0.0, Culture=neutral, PublicKeyToken=3f62086c257dc8e1, processorArchitecture=MSIL">
      <SpecificVersion>False</SpecificVersion>
      <HintPath>..\_references\2013-sp1\netrtsn.dll</HintPath>
    </Reference>
    <Reference Include="System" />
    <Reference Include="System.ComponentModel.Composition" />
    <Reference Include="System.Data" />
    <Reference Include="System.Data.DataSetExtensions" />
    <Reference Include="System.Data.Entity" />
    <Reference Include="System.Drawing" />
    <Reference Include="System.Web.DynamicData" />
    <Reference Include="System.Web.Entity" />
    <Reference Include="System.Web.ApplicationServices" />
    <Reference Include="System.ComponentModel.DataAnnotations" />
    <Reference Include="System.Web" />
    <Reference Include="System.Web.Abstractions" />
    <Reference Include="System.Web.Extensions" />
    <Reference Include="System.Web.Routing" />
    <Reference Include="System.Xml" />
    <Reference Include="System.Configuration" />
    <Reference Include="System.Web.Services" />
    <Reference Include="System.EnterpriseServices" />
    <Reference Include="Microsoft.Web.Infrastructure, Version=1.0.0.0, Culture=neutral, PublicKeyToken=31bf3856ad364e35, processorArchitecture=MSIL">
      <Private>True</Private>
      <HintPath>..\packages\Microsoft.Web.Infrastructure.1.0.0.0\lib\net40\Microsoft.Web.Infrastructure.dll</HintPath>
    </Reference>
    <Reference Include="Newtonsoft.Json">
      <HintPath>..\packages\Newtonsoft.Json.4.5.11\lib\net40\Newtonsoft.Json.dll</HintPath>
    </Reference>
    <Reference Include="System.Net.Http">
    </Reference>
    <Reference Include="System.Net.Http.Formatting, Version=4.0.0.0, Culture=neutral, PublicKeyToken=31bf3856ad364e35, processorArchitecture=MSIL">
      <HintPath>..\packages\Microsoft.AspNet.WebApi.Client.4.0.30506.0\lib\net40\System.Net.Http.Formatting.dll</HintPath>
    </Reference>
    <Reference Include="System.Net.Http.WebRequest">
    </Reference>
    <Reference Include="System.Web.Http, Version=4.0.0.0, Culture=neutral, PublicKeyToken=31bf3856ad364e35, processorArchitecture=MSIL">
      <HintPath>..\packages\Microsoft.AspNet.WebApi.Core.4.0.30506.0\lib\net40\System.Web.Http.dll</HintPath>
    </Reference>
    <Reference Include="System.Web.Http.WebHost, Version=4.0.0.0, Culture=neutral, PublicKeyToken=31bf3856ad364e35, processorArchitecture=MSIL">
      <HintPath>..\packages\Microsoft.AspNet.WebApi.WebHost.4.0.30506.0\lib\net40\System.Web.Http.WebHost.dll</HintPath>
    </Reference>
    <Reference Include="System.Web.Mvc, Version=4.0.0.0, Culture=neutral, PublicKeyToken=31bf3856ad364e35, processorArchitecture=MSIL">
      <Private>True</Private>
      <HintPath>..\packages\Microsoft.AspNet.Mvc.4.0.30506.0\lib\net40\System.Web.Mvc.dll</HintPath>
    </Reference>
    <Reference Include="System.Web.Razor, Version=2.0.0.0, Culture=neutral, PublicKeyToken=31bf3856ad364e35, processorArchitecture=MSIL">
      <Private>True</Private>
      <HintPath>..\packages\Microsoft.AspNet.Razor.2.0.30506.0\lib\net40\System.Web.Razor.dll</HintPath>
    </Reference>
    <Reference Include="System.Web.WebPages, Version=2.0.0.0, Culture=neutral, PublicKeyToken=31bf3856ad364e35, processorArchitecture=MSIL">
      <Private>True</Private>
      <HintPath>..\packages\Microsoft.AspNet.WebPages.2.0.30506.0\lib\net40\System.Web.WebPages.dll</HintPath>
    </Reference>
    <Reference Include="System.Web.WebPages.Deployment, Version=2.0.0.0, Culture=neutral, PublicKeyToken=31bf3856ad364e35, processorArchitecture=MSIL">
      <Private>True</Private>
      <HintPath>..\packages\Microsoft.AspNet.WebPages.2.0.30506.0\lib\net40\System.Web.WebPages.Deployment.dll</HintPath>
    </Reference>
    <Reference Include="System.Web.WebPages.Razor, Version=2.0.0.0, Culture=neutral, PublicKeyToken=31bf3856ad364e35, processorArchitecture=MSIL">
      <Private>True</Private>
      <HintPath>..\packages\Microsoft.AspNet.WebPages.2.0.30506.0\lib\net40\System.Web.WebPages.Razor.dll</HintPath>
    </Reference>
    <Reference Include="System.Xml.Linq" />
    <Reference Include="Tridion.Context.Image">
      <HintPath>..\_references\2013-sp1\Tridion.Context.Image.dll</HintPath>
    </Reference>
  </ItemGroup>
  <ItemGroup>
    <Compile Include="Controllers\EntityController.cs" />
    <Compile Include="Controllers\NavigationController.cs" />
    <Compile Include="Controllers\PageController.cs" />
    <Compile Include="Controllers\RegionController.cs" />
    <Compile Include="Controllers\SearchController.cs" />
    <Compile Include="Global.asax.cs">
      <DependentUpon>Global.asax</DependentUpon>
    </Compile>
    <Compile Include="Properties\AssemblyInfo.cs" />
  </ItemGroup>
  <ItemGroup>
    <Content Include="system\assets\css\main.css" />
    <Content Include="system\assets\fonts\fontawesome-webfont.svg" />
    <Content Include="system\assets\fonts\fontawesome-webfont.woff" />
    <Content Include="system\assets\images\wait-spinner.gif" />
    <Content Include="system\assets\scripts\custom.js" />
    <Content Include="system\assets\scripts\discover-min.js" />
    <Content Include="system\assets\scripts\examples.js" />
    <Content Include="system\assets\scripts\header.js" />
    <Content Include="system\assets\scripts\PIE.htc" />
    <Content Include="system\assets\scripts\plugins.js" />
    <Content Include="system\assets\scripts\theme-customiser.js" />
    <Content Include="system\assets\fonts\fontawesome-webfont.eot" />
    <Content Include="system\assets\fonts\fontawesome-webfont.ttf" />
    <Content Include="system\assets\fonts\FontAwesome.otf" />
    <Content Include="favicon.ico" />
    <Content Include="Global.asax" />
    <Content Include="Web.config">
      <SubType>Designer</SubType>
    </Content>
    <Content Include="Web.Debug.config">
      <DependentUpon>Web.config</DependentUpon>
    </Content>
    <Content Include="Web.Release.config">
      <DependentUpon>Web.config</DependentUpon>
    </Content>
    <Content Include="system\Views\Web.config" />
    <Content Include="system\Views\Page\_Layout.cshtml" />
    <Content Include="system\Views\Entity\Core\Article.cshtml" />
    <Content Include="system\Views\Region\Core\Main.cshtml" />
    <None Include="Properties\PublishProfiles\Publish to Local Demo Site.pubxml" />
    <Content Include="system\Views\Region\Core\3-Column.cshtml" />
    <Content Include="system\Views\Entity\Core\Teaser.cshtml" />
    <Content Include="system\Views\Entity\Core\Teaser-ImageOverlay.cshtml" />
    <Content Include="system\Views\Page\Core\HomePage.cshtml" />
    <Content Include="system\Views\Region\Core\2-Column.cshtml" />
    <Content Include="system\Views\Region\Core\Hero.cshtml" />
    <Content Include="system\Views\Page\Core\SectionPage.cshtml" />
    <Content Include="system\Views\Entity\Core\Carousel.cshtml" />
    <Content Include="system\Views\Entity\Core\Partials\TeaserHero-ImageOverlay.cshtml" />
    <Content Include="system\Views\Page\_ViewStart.cshtml" />
    <Content Include="system\Views\Page\Core\ContentPage.cshtml" />
    <None Include="Properties\PublishProfiles\Staging %28GIT version%29.pubxml" />
    <Content Include="system\Views\Region\Core\4-Column.cshtml" />
    <Content Include="system\Views\Shared\Core\Footer.cshtml" />
    <Content Include="system\Views\Shared\Core\Header.cshtml" />
    <Content Include="system\Views\Region\Core\Nav.cshtml" />
    <Content Include="system\Views\Entity\Core\FooterLinkGroup.cshtml" />
    <Content Include="system\Views\Entity\Core\HeaderLinks.cshtml" />
    <Content Include="system\Views\Entity\_Error.cshtml" />
    <Content Include="system\Views\Search\SearchResults.cshtml" />
    <Content Include="system\Views\Navigation\Breadcrumb.cshtml" />
    <Content Include="system\Views\Navigation\LeftNavigation.cshtml" />
    <Content Include="system\Views\Navigation\TopNavigation.cshtml" />
    <Content Include="system\Views\Page\Core\LeftNavContentPage.cshtml" />
<<<<<<< HEAD
    <Content Include="system\Views\Navigation\GoogleSitemap.cshtml" />
=======
    <Content Include="system\Views\Entity\Core\TeaserColored.cshtml" />
    <Content Include="system\Views\Entity\Core\TeaserHero-ImageOverlay.cshtml" />
>>>>>>> 2edb821c
  </ItemGroup>
  <ItemGroup>
    <Folder Include="bin\" />
  </ItemGroup>
  <ItemGroup>
    <Content Include="packages.config">
      <SubType>Designer</SubType>
    </Content>
  </ItemGroup>
  <ItemGroup>
    <ProjectReference Include="..\Sdl.Web.DD4T\Sdl.Web.DD4T.csproj">
      <Project>{360aec0a-3367-486a-885f-7931f32234c1}</Project>
      <Name>Sdl.Web.DD4T</Name>
    </ProjectReference>
    <ProjectReference Include="..\Sdl.Web.Models\Sdl.Web.Mvc.csproj">
      <Project>{923b2009-9a0b-4425-88a5-bf7af25c8f8b}</Project>
      <Name>Sdl.Web.Mvc</Name>
    </ProjectReference>
    <ProjectReference Include="..\Sdl.Web.Tridion\Sdl.Web.Tridion.csproj">
      <Project>{ae4651df-a42f-4863-a0e1-870eacf3d072}</Project>
      <Name>Sdl.Web.Tridion</Name>
    </ProjectReference>
  </ItemGroup>
  <PropertyGroup>
    <VisualStudioVersion Condition="'$(VisualStudioVersion)' == ''">10.0</VisualStudioVersion>
    <VSToolsPath Condition="'$(VSToolsPath)' == ''">$(MSBuildExtensionsPath32)\Microsoft\VisualStudio\v$(VisualStudioVersion)</VSToolsPath>
  </PropertyGroup>
  <Import Project="$(MSBuildBinPath)\Microsoft.CSharp.targets" />
  <Import Project="$(VSToolsPath)\WebApplications\Microsoft.WebApplication.targets" Condition="'$(VSToolsPath)' != ''" />
  <Import Project="$(MSBuildExtensionsPath32)\Microsoft\VisualStudio\v10.0\WebApplications\Microsoft.WebApplication.targets" Condition="false" />
  <Target Name="MvcBuildViews" AfterTargets="AfterBuild" Condition="'$(MvcBuildViews)'=='true'">
    <AspNetCompiler VirtualPath="temp" PhysicalPath="$(WebProjectOutputDir)" />
  </Target>
  <ProjectExtensions>
    <VisualStudio>
      <FlavorProperties GUID="{349c5851-65df-11da-9384-00065b846f21}">
        <WebProjectProperties>
          <UseIIS>True</UseIIS>
          <AutoAssignPort>True</AutoAssignPort>
          <DevelopmentServerPort>59860</DevelopmentServerPort>
          <DevelopmentServerVPath>/</DevelopmentServerVPath>
          <IISUrl>http://localhost:59860/</IISUrl>
          <NTLMAuthentication>False</NTLMAuthentication>
          <UseCustomServer>False</UseCustomServer>
          <CustomServerUrl>
          </CustomServerUrl>
          <SaveServerSettingsInUserFile>False</SaveServerSettingsInUserFile>
        </WebProjectProperties>
      </FlavorProperties>
    </VisualStudio>
  </ProjectExtensions>
  <!-- To modify your build process, add your task inside one of the targets below and uncomment it. 
       Other similar extension points exist, see Microsoft.Common.targets.
  <Target Name="BeforeBuild">
  </Target>
  <Target Name="AfterBuild">
  </Target> -->
</Project><|MERGE_RESOLUTION|>--- conflicted
+++ resolved
@@ -176,14 +176,8 @@
     <Content Include="system\Views\Navigation\Breadcrumb.cshtml" />
     <Content Include="system\Views\Navigation\LeftNavigation.cshtml" />
     <Content Include="system\Views\Navigation\TopNavigation.cshtml" />
-    <Content Include="system\Views\Page\Core\LeftNavContentPage.cshtml" />
-<<<<<<< HEAD
-    <Content Include="system\Views\Navigation\GoogleSitemap.cshtml" />
-=======
-    <Content Include="system\Views\Entity\Core\TeaserColored.cshtml" />
-    <Content Include="system\Views\Entity\Core\TeaserHero-ImageOverlay.cshtml" />
->>>>>>> 2edb821c
-  </ItemGroup>
+    <Content Include="system\Views\Page\Core\LeftNavContentPage.cshtml" />    <Content Include="system\Views\Entity\Core\TeaserColored.cshtml" />
+    <Content Include="system\Views\Entity\Core\TeaserHero-ImageOverlay.cshtml" />    <Content Include="system\Views\Navigation\GoogleSitemap.cshtml" />  </ItemGroup>
   <ItemGroup>
     <Folder Include="bin\" />
   </ItemGroup>
