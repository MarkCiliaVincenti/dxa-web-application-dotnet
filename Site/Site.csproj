﻿<?xml version="1.0" encoding="utf-8"?>
<Project ToolsVersion="12.0" DefaultTargets="Build" xmlns="http://schemas.microsoft.com/developer/msbuild/2003">
  <Import Project="$(MSBuildExtensionsPath)\$(MSBuildToolsVersion)\Microsoft.Common.props" Condition="Exists('$(MSBuildExtensionsPath)\$(MSBuildToolsVersion)\Microsoft.Common.props')" />
  <PropertyGroup>
    <Configuration Condition=" '$(Configuration)' == '' ">Debug</Configuration>
    <Platform Condition=" '$(Platform)' == '' ">AnyCPU</Platform>
    <ProductVersion>
    </ProductVersion>
    <SchemaVersion>2.0</SchemaVersion>
    <ProjectGuid>{4B9E8878-0810-4CD1-B57A-D06589C49FE2}</ProjectGuid>
    <ProjectTypeGuids>{E3E379DF-F4C6-4180-9B81-6769533ABE47};{349c5851-65df-11da-9384-00065b846f21};{fae04ec0-301f-11d3-bf4b-00c04f79efbc}</ProjectTypeGuids>
    <OutputType>Library</OutputType>
    <AppDesignerFolder>Properties</AppDesignerFolder>
    <RootNamespace>Site</RootNamespace>
    <AssemblyName>Site</AssemblyName>
    <TargetFrameworkVersion>v4.5</TargetFrameworkVersion>
    <MvcBuildViews>false</MvcBuildViews>
    <UseIISExpress>true</UseIISExpress>
    <IISExpressSSLPort />
    <IISExpressAnonymousAuthentication />
    <IISExpressWindowsAuthentication />
    <IISExpressUseClassicPipelineMode />
    <TargetFrameworkProfile />
  </PropertyGroup>
  <PropertyGroup Condition=" '$(Configuration)|$(Platform)' == 'Debug|AnyCPU' ">
    <DebugSymbols>true</DebugSymbols>
    <DebugType>full</DebugType>
    <Optimize>false</Optimize>
    <OutputPath>bin\</OutputPath>
    <DefineConstants>DEBUG;TRACE</DefineConstants>
    <ErrorReport>prompt</ErrorReport>
    <WarningLevel>4</WarningLevel>
    <UseVSHostingProcess>true</UseVSHostingProcess>
  </PropertyGroup>
  <PropertyGroup Condition=" '$(Configuration)|$(Platform)' == 'Release|AnyCPU' ">
    <DebugType>pdbonly</DebugType>
    <Optimize>true</Optimize>
    <OutputPath>bin\</OutputPath>
    <DefineConstants>TRACE</DefineConstants>
    <ErrorReport>prompt</ErrorReport>
    <WarningLevel>4</WarningLevel>
  </PropertyGroup>
  <ItemGroup>
    <Reference Include="log4net">
      <HintPath>..\packages\log4net.2.0.3\lib\net40-full\log4net.dll</HintPath>
    </Reference>
    <Reference Include="Microsoft.CSharp" />
    <Reference Include="netrtsn, Version=3.5.0.0, Culture=neutral, PublicKeyToken=3f62086c257dc8e1, processorArchitecture=MSIL">
      <SpecificVersion>False</SpecificVersion>
      <HintPath>..\_references\2013-sp1\netrtsn.dll</HintPath>
    </Reference>
    <Reference Include="RouteDebugger">
      <HintPath>..\packages\routedebugger.2.1.4.0\lib\net40\RouteDebugger.dll</HintPath>
    </Reference>
    <Reference Include="System" />
    <Reference Include="System.ComponentModel.Composition" />
    <Reference Include="System.Data" />
    <Reference Include="System.Data.DataSetExtensions" />
    <Reference Include="System.Data.Entity" />
    <Reference Include="System.Drawing" />
    <Reference Include="System.Web.DynamicData" />
    <Reference Include="System.Web.Entity" />
    <Reference Include="System.Web.ApplicationServices" />
    <Reference Include="System.ComponentModel.DataAnnotations" />
    <Reference Include="System.Web" />
    <Reference Include="System.Web.Abstractions" />
    <Reference Include="System.Web.Extensions" />
    <Reference Include="System.Web.Routing" />
    <Reference Include="System.Xml" />
    <Reference Include="System.Configuration" />
    <Reference Include="System.Web.Services" />
    <Reference Include="System.EnterpriseServices" />
    <Reference Include="Microsoft.Web.Infrastructure, Version=1.0.0.0, Culture=neutral, PublicKeyToken=31bf3856ad364e35, processorArchitecture=MSIL">
      <Private>True</Private>
      <HintPath>..\packages\Microsoft.Web.Infrastructure.1.0.0.0\lib\net40\Microsoft.Web.Infrastructure.dll</HintPath>
    </Reference>
    <Reference Include="Newtonsoft.Json">
      <HintPath>..\packages\Newtonsoft.Json.4.5.11\lib\net40\Newtonsoft.Json.dll</HintPath>
    </Reference>
    <Reference Include="System.Net.Http">
    </Reference>
    <Reference Include="System.Net.Http.Formatting, Version=4.0.0.0, Culture=neutral, PublicKeyToken=31bf3856ad364e35, processorArchitecture=MSIL">
      <HintPath>..\packages\Microsoft.AspNet.WebApi.Client.4.0.30506.0\lib\net40\System.Net.Http.Formatting.dll</HintPath>
    </Reference>
    <Reference Include="System.Net.Http.WebRequest">
    </Reference>
    <Reference Include="System.Web.Http, Version=4.0.0.0, Culture=neutral, PublicKeyToken=31bf3856ad364e35, processorArchitecture=MSIL">
      <HintPath>..\packages\Microsoft.AspNet.WebApi.Core.4.0.30506.0\lib\net40\System.Web.Http.dll</HintPath>
    </Reference>
    <Reference Include="System.Web.Http.WebHost, Version=4.0.0.0, Culture=neutral, PublicKeyToken=31bf3856ad364e35, processorArchitecture=MSIL">
      <HintPath>..\packages\Microsoft.AspNet.WebApi.WebHost.4.0.30506.0\lib\net40\System.Web.Http.WebHost.dll</HintPath>
    </Reference>
    <Reference Include="System.Web.Mvc, Version=4.0.0.0, Culture=neutral, PublicKeyToken=31bf3856ad364e35, processorArchitecture=MSIL">
      <Private>True</Private>
      <HintPath>..\packages\Microsoft.AspNet.Mvc.4.0.30506.0\lib\net40\System.Web.Mvc.dll</HintPath>
    </Reference>
    <Reference Include="System.Web.Razor, Version=2.0.0.0, Culture=neutral, PublicKeyToken=31bf3856ad364e35, processorArchitecture=MSIL">
      <Private>True</Private>
      <HintPath>..\packages\Microsoft.AspNet.Razor.2.0.30506.0\lib\net40\System.Web.Razor.dll</HintPath>
    </Reference>
    <Reference Include="System.Web.WebPages, Version=2.0.0.0, Culture=neutral, PublicKeyToken=31bf3856ad364e35, processorArchitecture=MSIL">
      <Private>True</Private>
      <HintPath>..\packages\Microsoft.AspNet.WebPages.2.0.30506.0\lib\net40\System.Web.WebPages.dll</HintPath>
    </Reference>
    <Reference Include="System.Web.WebPages.Deployment, Version=2.0.0.0, Culture=neutral, PublicKeyToken=31bf3856ad364e35, processorArchitecture=MSIL">
      <Private>True</Private>
      <HintPath>..\packages\Microsoft.AspNet.WebPages.2.0.30506.0\lib\net40\System.Web.WebPages.Deployment.dll</HintPath>
    </Reference>
    <Reference Include="System.Web.WebPages.Razor, Version=2.0.0.0, Culture=neutral, PublicKeyToken=31bf3856ad364e35, processorArchitecture=MSIL">
      <Private>True</Private>
      <HintPath>..\packages\Microsoft.AspNet.WebPages.2.0.30506.0\lib\net40\System.Web.WebPages.Razor.dll</HintPath>
    </Reference>
    <Reference Include="System.Xml.Linq" />
    <Reference Include="Tridion.Context.Image">
      <HintPath>..\_references\2013-sp1\Tridion.Context.Image.dll</HintPath>
    </Reference>
  </ItemGroup>
  <ItemGroup>
    <Compile Include="Controllers\EntityController.cs" />
    <Compile Include="Controllers\ListController.cs" />
    <Compile Include="Controllers\NavigationController.cs" />
    <Compile Include="Controllers\PageController.cs" />
    <Compile Include="Controllers\RegionController.cs" />
    <Compile Include="Global.asax.cs">
      <DependentUpon>Global.asax</DependentUpon>
    </Compile>
    <Compile Include="Properties\AssemblyInfo.cs" />
  </ItemGroup>
  <ItemGroup>
    <Content Include="system\assets\css\main.css" />
    <Content Include="system\assets\fonts\fontawesome-webfont.svg" />
    <Content Include="system\assets\fonts\fontawesome-webfont.woff" />
    <Content Include="system\assets\images\wait-spinner.gif" />
    <Content Include="system\assets\scripts\custom.js" />
    <Content Include="system\assets\scripts\discover-min.js" />
    <Content Include="system\assets\scripts\examples.js" />
    <Content Include="system\assets\scripts\header.js" />
    <Content Include="system\assets\scripts\PIE.htc" />
    <Content Include="system\assets\scripts\plugins.js" />
    <Content Include="system\assets\scripts\theme-customiser.js" />
    <Content Include="system\assets\fonts\fontawesome-webfont.eot" />
    <Content Include="system\assets\fonts\fontawesome-webfont.ttf" />
    <Content Include="system\assets\fonts\FontAwesome.otf" />
    <Content Include="favicon.ico" />
    <Content Include="Global.asax" />
    <Content Include="Web.config">
      <SubType>Designer</SubType>
    </Content>
    <Content Include="Web.Debug.config">
      <DependentUpon>Web.config</DependentUpon>
    </Content>
    <Content Include="Web.Release.config">
      <DependentUpon>Web.config</DependentUpon>
    </Content>
    <Content Include="Views\Web.config" />
    <Content Include="Views\Page\_Layout.cshtml" />
    <Content Include="Views\Entity\Core\Article.cshtml" />
    <Content Include="Views\Region\Core\Main.cshtml" />
    <None Include="Properties\PublishProfiles\Distribution %28GIT version%29.pubxml" />
    <None Include="Properties\PublishProfiles\Publish to Local Demo Site.pubxml" />
    <Content Include="Views\Region\Core\3-Column.cshtml" />
    <Content Include="Views\Entity\Core\Teaser.cshtml" />
    <Content Include="Views\Entity\Core\Teaser-ImageOverlay.cshtml" />
    <Content Include="Views\Page\Core\HomePage.cshtml" />
    <Content Include="Views\Region\Core\2-Column.cshtml" />
    <Content Include="Views\Region\Core\Hero.cshtml" />
    <Content Include="Views\Page\Core\SectionPage.cshtml" />
    <Content Include="Views\Entity\Core\Carousel.cshtml" />
    <Content Include="Views\Entity\Core\Partials\TeaserHero-ImageOverlay.cshtml" />
    <Content Include="Views\Page\_ViewStart.cshtml" />
    <Content Include="Views\Page\Core\ContentPage.cshtml" />
    <None Include="Properties\PublishProfiles\Staging %28GIT version%29.pubxml" />
    <Content Include="Views\Region\Core\4-Column.cshtml" />
    <Content Include="Views\Shared\Core\Footer.cshtml" />
    <Content Include="Views\Shared\Core\Header.cshtml" />
    <Content Include="Views\Region\Core\Nav.cshtml" />
    <Content Include="Views\Entity\Core\FooterLinkGroup.cshtml" />
    <Content Include="Views\Entity\Core\HeaderLinks.cshtml" />
    <Content Include="Views\Navigation\Breadcrumb.cshtml" />
    <Content Include="Views\Navigation\LeftNavigation.cshtml" />
    <Content Include="Views\Navigation\TopNavigation.cshtml" />
    <Content Include="Views\Entity\Core\TeaserColored.cshtml" />
    <Content Include="Views\Entity\Core\TeaserHero-ImageOverlay.cshtml" />
    <Content Include="Views\Shared\_SectionError.cshtml" />
    <Content Include="Views\Navigation\GoogleSitemap.cshtml" />
    <Content Include="Views\Page\Core\ContentPageWithoutNavigation.cshtml" />
    <Content Include="Views\Region\Core\Logo.cshtml" />
    <Content Include="Views\Region\Core\Links.cshtml" />
    <Content Include="Views\Entity\Core\HeaderLogo.cshtml" />
    <Content Include="Views\Entity\Core\FooterLinks.cshtml" />
    <Content Include="Views\Region\Core\Info.cshtml" />
    <Content Include="Views\Entity\Core\CookieNotificationBar.cshtml" />
    <Content Include="Views\Entity\Core\OldBrowserNotificationBar.cshtml" />
    <Content Include="Views\Page\Core\RedirectPage.cshtml" />
    <Content Include="Views\List\Core\List.cshtml" />
    <Content Include="Views\Entity\Core\Accordion.cshtml" />
    <Content Include="Views\List\Core\PagedList.cshtml" />
    <Content Include="Views\List\Core\Partials\Pager.cshtml" />
    <Content Include="Views\List\Core\ThumbnailList.cshtml" />
    <Content Include="Views\Entity\Core\YouTubeVideo.cshtml" />
    <Content Include="Views\Entity\Core\Place.cshtml" />
    <Content Include="Views\Entity\Core\Partials\GoogleMap.cshtml" />
    <Content Include="Views\Entity\Core\TeaserMap.cshtml" />
    <Content Include="Views\Entity\GoogleAnalytics\GoogleAnalytics.cshtml" />
<<<<<<< HEAD
    <Content Include="Views\Entity\Core\SocialLinks.cshtml" />
    <Content Include="Views\Page\Core\GeneralPage.cshtml" />
    <Content Include="Views\Entity\Core\SocialSharing.cshtml" />
    <Content Include="Views\Region\Core\Left.cshtml" />
    <Content Include="Views\Region\Core\Tools.cshtml" />
=======
    <Content Include="Views\Entity\Core\Tab.cshtml" />
>>>>>>> d271e94d
  </ItemGroup>
  <ItemGroup>
    <Folder Include="bin\" />
  </ItemGroup>
  <ItemGroup>
    <Content Include="packages.config">
      <SubType>Designer</SubType>
    </Content>
  </ItemGroup>
  <ItemGroup>
    <ProjectReference Include="..\Sdl.Web.DD4T\Sdl.Web.DD4T.csproj">
      <Project>{360aec0a-3367-486a-885f-7931f32234c1}</Project>
      <Name>Sdl.Web.DD4T</Name>
    </ProjectReference>
    <ProjectReference Include="..\Sdl.Web.Mvc\Sdl.Web.Mvc.csproj">
      <Project>{923b2009-9a0b-4425-88a5-bf7af25c8f8b}</Project>
      <Name>Sdl.Web.Mvc</Name>
    </ProjectReference>
    <ProjectReference Include="..\Sdl.Web.Mvc.Common\Sdl.Web.Mvc.Common.csproj">
      <Project>{21c08f9a-24c2-481a-95c3-a255be9771a7}</Project>
      <Name>Sdl.Web.Mvc.Common</Name>
    </ProjectReference>
    <ProjectReference Include="..\Sdl.Web.Tridion\Sdl.Web.Tridion.csproj">
      <Project>{ae4651df-a42f-4863-a0e1-870eacf3d072}</Project>
      <Name>Sdl.Web.Tridion</Name>
    </ProjectReference>
  </ItemGroup>
  <PropertyGroup>
    <VisualStudioVersion Condition="'$(VisualStudioVersion)' == ''">10.0</VisualStudioVersion>
    <VSToolsPath Condition="'$(VSToolsPath)' == ''">$(MSBuildExtensionsPath32)\Microsoft\VisualStudio\v$(VisualStudioVersion)</VSToolsPath>
  </PropertyGroup>
  <Import Project="$(MSBuildBinPath)\Microsoft.CSharp.targets" />
  <Import Project="$(VSToolsPath)\WebApplications\Microsoft.WebApplication.targets" Condition="'$(VSToolsPath)' != ''" />
  <Import Project="$(MSBuildExtensionsPath32)\Microsoft\VisualStudio\v10.0\WebApplications\Microsoft.WebApplication.targets" Condition="false" />
  <Target Name="MvcBuildViews" AfterTargets="AfterBuild" Condition="'$(MvcBuildViews)'=='true'">
    <AspNetCompiler VirtualPath="temp" PhysicalPath="$(WebProjectOutputDir)" />
  </Target>
  <ProjectExtensions>
    <VisualStudio>
      <FlavorProperties GUID="{349c5851-65df-11da-9384-00065b846f21}">
        <WebProjectProperties>
          <UseIIS>True</UseIIS>
          <AutoAssignPort>True</AutoAssignPort>
          <DevelopmentServerPort>59860</DevelopmentServerPort>
          <DevelopmentServerVPath>/</DevelopmentServerVPath>
          <IISUrl>http://localhost:59860/</IISUrl>
          <NTLMAuthentication>False</NTLMAuthentication>
          <UseCustomServer>False</UseCustomServer>
          <CustomServerUrl>
          </CustomServerUrl>
          <SaveServerSettingsInUserFile>False</SaveServerSettingsInUserFile>
        </WebProjectProperties>
      </FlavorProperties>
    </VisualStudio>
  </ProjectExtensions>
  <!-- To modify your build process, add your task inside one of the targets below and uncomment it. 
       Other similar extension points exist, see Microsoft.Common.targets.
  <Target Name="BeforeBuild">
  </Target>
  <Target Name="AfterBuild">
  </Target> -->
</Project><|MERGE_RESOLUTION|>--- conflicted
+++ resolved
@@ -202,15 +202,12 @@
     <Content Include="Views\Entity\Core\Partials\GoogleMap.cshtml" />
     <Content Include="Views\Entity\Core\TeaserMap.cshtml" />
     <Content Include="Views\Entity\GoogleAnalytics\GoogleAnalytics.cshtml" />
-<<<<<<< HEAD
+    <Content Include="Views\Entity\Core\Tab.cshtml" />
     <Content Include="Views\Entity\Core\SocialLinks.cshtml" />
     <Content Include="Views\Page\Core\GeneralPage.cshtml" />
     <Content Include="Views\Entity\Core\SocialSharing.cshtml" />
     <Content Include="Views\Region\Core\Left.cshtml" />
     <Content Include="Views\Region\Core\Tools.cshtml" />
-=======
-    <Content Include="Views\Entity\Core\Tab.cshtml" />
->>>>>>> d271e94d
   </ItemGroup>
   <ItemGroup>
     <Folder Include="bin\" />
