﻿<?xml version="1.0" encoding="utf-8"?>
<Project ToolsVersion="12.0" DefaultTargets="Build" xmlns="http://schemas.microsoft.com/developer/msbuild/2003">
  <Import Project="$(MSBuildExtensionsPath)\$(MSBuildToolsVersion)\Microsoft.Common.props" Condition="Exists('$(MSBuildExtensionsPath)\$(MSBuildToolsVersion)\Microsoft.Common.props')" />
  <PropertyGroup>
    <Configuration Condition=" '$(Configuration)' == '' ">Debug</Configuration>
    <Platform Condition=" '$(Platform)' == '' ">AnyCPU</Platform>
    <ProductVersion>
    </ProductVersion>
    <SchemaVersion>2.0</SchemaVersion>
    <ProjectGuid>{4B9E8878-0810-4CD1-B57A-D06589C49FE2}</ProjectGuid>
    <ProjectTypeGuids>{E3E379DF-F4C6-4180-9B81-6769533ABE47};{349c5851-65df-11da-9384-00065b846f21};{fae04ec0-301f-11d3-bf4b-00c04f79efbc}</ProjectTypeGuids>
    <OutputType>Library</OutputType>
    <AppDesignerFolder>Properties</AppDesignerFolder>
    <RootNamespace>Site</RootNamespace>
    <AssemblyName>Site</AssemblyName>
    <TargetFrameworkVersion>v4.5</TargetFrameworkVersion>
    <MvcBuildViews>false</MvcBuildViews>
    <UseIISExpress>true</UseIISExpress>
    <IISExpressSSLPort />
    <IISExpressAnonymousAuthentication />
    <IISExpressWindowsAuthentication />
    <IISExpressUseClassicPipelineMode />
    <TargetFrameworkProfile />
  </PropertyGroup>
  <PropertyGroup Condition=" '$(Configuration)|$(Platform)' == 'Debug|AnyCPU' ">
    <DebugSymbols>true</DebugSymbols>
    <DebugType>full</DebugType>
    <Optimize>false</Optimize>
    <OutputPath>bin\</OutputPath>
    <DefineConstants>DEBUG;TRACE</DefineConstants>
    <ErrorReport>prompt</ErrorReport>
    <WarningLevel>4</WarningLevel>
  </PropertyGroup>
  <PropertyGroup Condition=" '$(Configuration)|$(Platform)' == 'Release|AnyCPU' ">
    <DebugType>pdbonly</DebugType>
    <Optimize>true</Optimize>
    <OutputPath>bin\</OutputPath>
    <DefineConstants>TRACE</DefineConstants>
    <ErrorReport>prompt</ErrorReport>
    <WarningLevel>4</WarningLevel>
  </PropertyGroup>
  <ItemGroup>
    <Reference Include="log4net">
      <HintPath>..\packages\log4net.2.0.3\lib\net40-full\log4net.dll</HintPath>
    </Reference>
    <Reference Include="Microsoft.CSharp" />
    <Reference Include="netrtsn, Version=3.5.0.0, Culture=neutral, PublicKeyToken=3f62086c257dc8e1, processorArchitecture=MSIL">
      <SpecificVersion>False</SpecificVersion>
      <HintPath>..\_references\2013-sp1\netrtsn.dll</HintPath>
    </Reference>
    <Reference Include="System" />
    <Reference Include="System.ComponentModel.Composition" />
    <Reference Include="System.Data" />
    <Reference Include="System.Data.DataSetExtensions" />
    <Reference Include="System.Data.Entity" />
    <Reference Include="System.Drawing" />
    <Reference Include="System.Web.DynamicData" />
    <Reference Include="System.Web.Entity" />
    <Reference Include="System.Web.ApplicationServices" />
    <Reference Include="System.ComponentModel.DataAnnotations" />
    <Reference Include="System.Web" />
    <Reference Include="System.Web.Abstractions" />
    <Reference Include="System.Web.Extensions" />
    <Reference Include="System.Web.Routing" />
    <Reference Include="System.Xml" />
    <Reference Include="System.Configuration" />
    <Reference Include="System.Web.Services" />
    <Reference Include="System.EnterpriseServices" />
    <Reference Include="Microsoft.Web.Infrastructure, Version=1.0.0.0, Culture=neutral, PublicKeyToken=31bf3856ad364e35, processorArchitecture=MSIL">
      <Private>True</Private>
      <HintPath>..\packages\Microsoft.Web.Infrastructure.1.0.0.0\lib\net40\Microsoft.Web.Infrastructure.dll</HintPath>
    </Reference>
    <Reference Include="Newtonsoft.Json">
      <HintPath>..\packages\Newtonsoft.Json.4.5.11\lib\net40\Newtonsoft.Json.dll</HintPath>
    </Reference>
    <Reference Include="System.Net.Http">
    </Reference>
    <Reference Include="System.Net.Http.Formatting, Version=4.0.0.0, Culture=neutral, PublicKeyToken=31bf3856ad364e35, processorArchitecture=MSIL">
      <HintPath>..\packages\Microsoft.AspNet.WebApi.Client.4.0.30506.0\lib\net40\System.Net.Http.Formatting.dll</HintPath>
    </Reference>
    <Reference Include="System.Net.Http.WebRequest">
    </Reference>
    <Reference Include="System.Web.Http, Version=4.0.0.0, Culture=neutral, PublicKeyToken=31bf3856ad364e35, processorArchitecture=MSIL">
      <HintPath>..\packages\Microsoft.AspNet.WebApi.Core.4.0.30506.0\lib\net40\System.Web.Http.dll</HintPath>
    </Reference>
    <Reference Include="System.Web.Http.WebHost, Version=4.0.0.0, Culture=neutral, PublicKeyToken=31bf3856ad364e35, processorArchitecture=MSIL">
      <HintPath>..\packages\Microsoft.AspNet.WebApi.WebHost.4.0.30506.0\lib\net40\System.Web.Http.WebHost.dll</HintPath>
    </Reference>
    <Reference Include="System.Web.Mvc, Version=4.0.0.0, Culture=neutral, PublicKeyToken=31bf3856ad364e35, processorArchitecture=MSIL">
      <Private>True</Private>
      <HintPath>..\packages\Microsoft.AspNet.Mvc.4.0.30506.0\lib\net40\System.Web.Mvc.dll</HintPath>
    </Reference>
    <Reference Include="System.Web.Razor, Version=2.0.0.0, Culture=neutral, PublicKeyToken=31bf3856ad364e35, processorArchitecture=MSIL">
      <Private>True</Private>
      <HintPath>..\packages\Microsoft.AspNet.Razor.2.0.30506.0\lib\net40\System.Web.Razor.dll</HintPath>
    </Reference>
    <Reference Include="System.Web.WebPages, Version=2.0.0.0, Culture=neutral, PublicKeyToken=31bf3856ad364e35, processorArchitecture=MSIL">
      <Private>True</Private>
      <HintPath>..\packages\Microsoft.AspNet.WebPages.2.0.30506.0\lib\net40\System.Web.WebPages.dll</HintPath>
    </Reference>
    <Reference Include="System.Web.WebPages.Deployment, Version=2.0.0.0, Culture=neutral, PublicKeyToken=31bf3856ad364e35, processorArchitecture=MSIL">
      <Private>True</Private>
      <HintPath>..\packages\Microsoft.AspNet.WebPages.2.0.30506.0\lib\net40\System.Web.WebPages.Deployment.dll</HintPath>
    </Reference>
    <Reference Include="System.Web.WebPages.Razor, Version=2.0.0.0, Culture=neutral, PublicKeyToken=31bf3856ad364e35, processorArchitecture=MSIL">
      <Private>True</Private>
      <HintPath>..\packages\Microsoft.AspNet.WebPages.2.0.30506.0\lib\net40\System.Web.WebPages.Razor.dll</HintPath>
    </Reference>
    <Reference Include="System.Xml.Linq" />
    <Reference Include="Tridion.Context.Image">
      <HintPath>..\_references\2013-sp1\Tridion.Context.Image.dll</HintPath>
    </Reference>
  </ItemGroup>
  <ItemGroup>
    <Compile Include="Controllers\EntityController.cs" />
    <Compile Include="Controllers\NavigationController.cs" />
    <Compile Include="Controllers\PageController.cs" />
    <Compile Include="Controllers\RegionController.cs" />
    <Compile Include="Controllers\SearchController.cs" />
    <Compile Include="Global.asax.cs">
      <DependentUpon>Global.asax</DependentUpon>
    </Compile>
    <Compile Include="Properties\AssemblyInfo.cs" />
  </ItemGroup>
  <ItemGroup>
    <Content Include="system\assets\css\main.css" />
    <Content Include="system\assets\fonts\fontawesome-webfont.svg" />
    <Content Include="system\assets\fonts\fontawesome-webfont.woff" />
    <Content Include="system\assets\images\temp\sdl-globe.png" />
    <Content Include="system\assets\scripts\custom.js" />
    <Content Include="system\assets\scripts\discover-min.js" />
    <Content Include="system\assets\scripts\header.js" />
    <Content Include="system\assets\scripts\PIE.htc" />
    <Content Include="system\assets\scripts\plugins.js" />
    <Content Include="system\assets\scripts\theme-customiser.js" />
    <Content Include="system\assets\fonts\fontawesome-webfont.eot" />
    <Content Include="system\assets\fonts\fontawesome-webfont.ttf" />
    <Content Include="system\assets\fonts\FontAwesome.otf" />
    <Content Include="favicon.ico" />
    <Content Include="Global.asax" />
    <Content Include="Web.config">
      <SubType>Designer</SubType>
    </Content>
    <Content Include="Web.Debug.config">
      <DependentUpon>Web.config</DependentUpon>
    </Content>
    <Content Include="Web.Release.config">
      <DependentUpon>Web.config</DependentUpon>
    </Content>
    <Content Include="system\Views\Web.config" />
    <Content Include="system\Views\Page\_Layout.cshtml" />
    <Content Include="system\Views\Entity\Core\Article.cshtml" />
    <Content Include="system\Views\Region\Core\Main.cshtml" />
    <None Include="Properties\PublishProfiles\Publish to Local Demo Site.pubxml" />
    <Content Include="system\Views\Region\Core\3-Column.cshtml" />
    <Content Include="system\Views\Entity\Core\Teaser.cshtml" />
    <Content Include="system\Views\Entity\Core\Teaser-ImageOverlay.cshtml" />
    <Content Include="system\Views\Page\Core\HomePage.cshtml" />
    <Content Include="system\Views\Region\Core\2-Column.cshtml" />
    <Content Include="system\Views\Region\Core\Hero.cshtml" />
    <Content Include="system\Views\Page\Core\SectionPage.cshtml" />
    <Content Include="system\Views\Entity\Core\Carousel.cshtml" />
<<<<<<< HEAD
    <Content Include="system\Views\Entity\Core\Partials\TeaserHero-ImageOverlay.cshtml" />
    <Content Include="system\Views\Shared\Core\Breadcrumb.cshtml" />
=======
    <Content Include="system\Views\Entity\Core\Teaser-Carousel.cshtml" />
>>>>>>> dbd3c987
    <Content Include="system\Views\Page\_ViewStart.cshtml" />
    <Content Include="system\Views\Page\Core\ContentPage.cshtml" />
    <None Include="Properties\PublishProfiles\Staging %28GIT version%29.pubxml" />
    <Content Include="system\Views\Region\Core\4-Column.cshtml" />
    <Content Include="system\Views\Shared\Core\Footer.cshtml" />
    <Content Include="system\Views\Shared\Core\Header.cshtml" />
    <Content Include="system\Views\Region\Core\Nav.cshtml" />
    <Content Include="system\Views\Entity\Core\FooterLinkGroup.cshtml" />
    <Content Include="system\Views\Entity\Core\HeaderLinks.cshtml" />
    <Content Include="system\Views\Entity\_Error.cshtml" />
    <Content Include="system\Views\Search\SearchResults.cshtml" />
<<<<<<< HEAD
    <Content Include="system\Views\Entity\Core\TeaserHero-ImageOverlay.cshtml" />
    <Content Include="system\Views\Entity\Core\TeaserColored.cshtml" />
=======
    <Content Include="system\Views\Navigation\Breadcrumb.cshtml" />
    <Content Include="system\Views\Navigation\LeftNavigation.cshtml" />
    <Content Include="system\Views\Navigation\TopNavigation.cshtml" />
    <Content Include="system\Views\Page\Core\LeftNavContentPage.cshtml" />
>>>>>>> dbd3c987
  </ItemGroup>
  <ItemGroup>
    <Folder Include="bin\" />
  </ItemGroup>
  <ItemGroup>
    <Content Include="packages.config">
      <SubType>Designer</SubType>
    </Content>
  </ItemGroup>
  <ItemGroup>
    <ProjectReference Include="..\Sdl.Web.DD4T\Sdl.Web.DD4T.csproj">
      <Project>{360aec0a-3367-486a-885f-7931f32234c1}</Project>
      <Name>Sdl.Web.DD4T</Name>
    </ProjectReference>
    <ProjectReference Include="..\Sdl.Web.Models\Sdl.Web.Mvc.csproj">
      <Project>{923b2009-9a0b-4425-88a5-bf7af25c8f8b}</Project>
      <Name>Sdl.Web.Mvc</Name>
    </ProjectReference>
    <ProjectReference Include="..\Sdl.Web.Tridion\Sdl.Web.Tridion.csproj">
      <Project>{ae4651df-a42f-4863-a0e1-870eacf3d072}</Project>
      <Name>Sdl.Web.Tridion</Name>
    </ProjectReference>
  </ItemGroup>
  <PropertyGroup>
    <VisualStudioVersion Condition="'$(VisualStudioVersion)' == ''">10.0</VisualStudioVersion>
    <VSToolsPath Condition="'$(VSToolsPath)' == ''">$(MSBuildExtensionsPath32)\Microsoft\VisualStudio\v$(VisualStudioVersion)</VSToolsPath>
  </PropertyGroup>
  <Import Project="$(MSBuildBinPath)\Microsoft.CSharp.targets" />
  <Import Project="$(VSToolsPath)\WebApplications\Microsoft.WebApplication.targets" Condition="'$(VSToolsPath)' != ''" />
  <Import Project="$(MSBuildExtensionsPath32)\Microsoft\VisualStudio\v10.0\WebApplications\Microsoft.WebApplication.targets" Condition="false" />
  <Target Name="MvcBuildViews" AfterTargets="AfterBuild" Condition="'$(MvcBuildViews)'=='true'">
    <AspNetCompiler VirtualPath="temp" PhysicalPath="$(WebProjectOutputDir)" />
  </Target>
  <ProjectExtensions>
    <VisualStudio>
      <FlavorProperties GUID="{349c5851-65df-11da-9384-00065b846f21}">
        <WebProjectProperties>
          <UseIIS>True</UseIIS>
          <AutoAssignPort>True</AutoAssignPort>
          <DevelopmentServerPort>59860</DevelopmentServerPort>
          <DevelopmentServerVPath>/</DevelopmentServerVPath>
          <IISUrl>http://localhost:59860/</IISUrl>
          <NTLMAuthentication>False</NTLMAuthentication>
          <UseCustomServer>False</UseCustomServer>
          <CustomServerUrl>
          </CustomServerUrl>
          <SaveServerSettingsInUserFile>False</SaveServerSettingsInUserFile>
        </WebProjectProperties>
      </FlavorProperties>
    </VisualStudio>
  </ProjectExtensions>
  <!-- To modify your build process, add your task inside one of the targets below and uncomment it. 
       Other similar extension points exist, see Microsoft.Common.targets.
  <Target Name="BeforeBuild">
  </Target>
  <Target Name="AfterBuild">
  </Target> -->
</Project><|MERGE_RESOLUTION|>--- conflicted
+++ resolved
@@ -160,12 +160,7 @@
     <Content Include="system\Views\Region\Core\Hero.cshtml" />
     <Content Include="system\Views\Page\Core\SectionPage.cshtml" />
     <Content Include="system\Views\Entity\Core\Carousel.cshtml" />
-<<<<<<< HEAD
     <Content Include="system\Views\Entity\Core\Partials\TeaserHero-ImageOverlay.cshtml" />
-    <Content Include="system\Views\Shared\Core\Breadcrumb.cshtml" />
-=======
-    <Content Include="system\Views\Entity\Core\Teaser-Carousel.cshtml" />
->>>>>>> dbd3c987
     <Content Include="system\Views\Page\_ViewStart.cshtml" />
     <Content Include="system\Views\Page\Core\ContentPage.cshtml" />
     <None Include="Properties\PublishProfiles\Staging %28GIT version%29.pubxml" />
@@ -177,15 +172,10 @@
     <Content Include="system\Views\Entity\Core\HeaderLinks.cshtml" />
     <Content Include="system\Views\Entity\_Error.cshtml" />
     <Content Include="system\Views\Search\SearchResults.cshtml" />
-<<<<<<< HEAD
-    <Content Include="system\Views\Entity\Core\TeaserHero-ImageOverlay.cshtml" />
-    <Content Include="system\Views\Entity\Core\TeaserColored.cshtml" />
-=======
     <Content Include="system\Views\Navigation\Breadcrumb.cshtml" />
     <Content Include="system\Views\Navigation\LeftNavigation.cshtml" />
     <Content Include="system\Views\Navigation\TopNavigation.cshtml" />
     <Content Include="system\Views\Page\Core\LeftNavContentPage.cshtml" />
->>>>>>> dbd3c987
   </ItemGroup>
   <ItemGroup>
     <Folder Include="bin\" />
