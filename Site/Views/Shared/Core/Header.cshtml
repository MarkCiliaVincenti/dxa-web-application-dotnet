--- conflicted
+++ resolved
@@ -8,16 +8,6 @@
                 <span class="icon-bar"></span>
                 <span class="icon-bar"></span>
             </button>
-<<<<<<< HEAD
-            @if (Model.LogoLink != null)
-            {
-                <a class="navbar-logo" href="@Model.LogoLink.Url" alt="@Model.LogoLink.LinkText">
-                    @if (Model.Logo != null)
-                    {
-                        <img src="@Model.Logo.Url" alt="@Model.Logo.AlternateText" height="80">
-                    }
-                </a>
-=======
             @if (Model.Logo!=null)
             {
             <a class="navbar-logo" href="@Model.Logo.Link.Url" alt="@Model.Logo.Link.LinkText">
@@ -26,7 +16,6 @@
                     <img src="@Model.Logo.Image.Url" alt="@Model.Logo.Image.AlternateText" height="80">
                 }
             </a>
->>>>>>> 49074ab4
             }
         </div>
         @foreach (Region region in Model.Regions.Values)
