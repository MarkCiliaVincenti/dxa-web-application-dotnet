--- conflicted
+++ resolved
@@ -1,65 +1,37 @@
-<<<<<<< HEAD
-﻿@model Configuration
-@{
-    List<Localization> localizations = SiteConfiguration.Localizations.Values.ToList();
-    if (Model.Settings.ContainsKey("suppressLocalizations"))
-    {
-        var excludedLocalizations = new List<string>();
-        excludedLocalizations = Model.Settings["suppressLocalizations"].Split(',').Select(l => ("/" + l.Trim())).ToList();
-        localizations = localizations.Where(l=>!excludedLocalizations.Contains(l.Path)).ToList();
-    }
-    var redirectId = WebRequestContext.PageId;
-    var defaultItem = Model.Settings.ContainsKey("defaultContentLink") ? Model.Settings["defaultContentLink"].Substring(4) : null;
-}
-@if (redirectId != null && localizations.Count > 1)
-{
-    <div @Markup.Entity(Model)>
-        <select class="selectpicker" data-width="auto">
-            @foreach(var loc in localizations)
-            {
-                var parms = "localization=" + loc.LocalizationId + (defaultItem!=null ? "&defaultItemId=" + defaultItem:"");
-                <option value="@loc.LocalizationId" data-href="/resolve/@(redirectId)?@parms" @(loc.LocalizationId==WebRequestContext.Localization.LocalizationId ? "selected" : "")>
-                    @SiteConfiguration.GetConfig("core.language", loc.Path)
-                </option>
-            }
-        </select>
-    </div>
-=======
-﻿@model Configuration
-@{
-    var siteLocalizations = WebRequestContext.Localization.SiteLocalizations;
-    var filteredLocalizations = new List<Localization>();
-    if (siteLocalizations.Count > 1)
-    {
-        var excludedLocalizations = new List<string>();
-        if (Model.Settings.ContainsKey("suppressLocalizations"))
-        {
-            excludedLocalizations = Model.Settings["suppressLocalizations"].Split(',').Select(l => ("/" + l.Trim())).ToList();
-        }
-        foreach (var loc in siteLocalizations)
-        {
-            if (!excludedLocalizations.Contains(loc.Path))
-            {
-                filteredLocalizations.Add(loc);
-            }
-        }
-    }
-    var redirectId = WebRequestContext.PageId;
-    var defaultItem = Model.Settings.ContainsKey("defaultContentLink") ? Model.Settings["defaultContentLink"].Substring(4) : null;
-}
-@if (redirectId != null && filteredLocalizations.Count > 1)
-{
-    <div @Html.DxaEntityMarkup()>
-        <select class="selectpicker" data-width="auto">
-            @foreach (var loc in filteredLocalizations)
-            {
-                var parms = "localizationId=" + loc.LocalizationId + (defaultItem!=null ? "&defaultItemId=" + defaultItem:"");
-                parms += "&defaultPath=" + loc.Path;
-                <option value="@loc.LocalizationId" data-href="@(WebRequestContext.Localization.Path)/resolve/@(redirectId)?@parms" @(loc.LocalizationId==WebRequestContext.Localization.LocalizationId ? "selected" : "")>
-                    @loc.Language
-                </option>
-            }
-        </select>
-    </div>
->>>>>>> 617d4845
+﻿@model Configuration
+@{
+    var siteLocalizations = WebRequestContext.Localization.SiteLocalizations;
+    var filteredLocalizations = new List<Localization>();
+    if (siteLocalizations.Count > 1)
+    {
+        var excludedLocalizations = new List<string>();
+        if (Model.Settings.ContainsKey("suppressLocalizations"))
+        {
+            excludedLocalizations = Model.Settings["suppressLocalizations"].Split(',').Select(l => ("/" + l.Trim())).ToList();
+        }
+        foreach (var loc in siteLocalizations)
+        {
+            if (!excludedLocalizations.Contains(loc.Path))
+            {
+                filteredLocalizations.Add(loc);
+            }
+        }
+    }
+    var redirectId = WebRequestContext.PageId;
+    var defaultItem = Model.Settings.ContainsKey("defaultContentLink") ? Model.Settings["defaultContentLink"].Substring(4) : null;
+}
+@if (redirectId != null && filteredLocalizations.Count > 1)
+{
+    <div @Html.DxaEntityMarkup()>
+        <select class="selectpicker" data-width="auto">
+            @foreach (var loc in filteredLocalizations)
+            {
+                var parms = "localizationId=" + loc.LocalizationId + (defaultItem!=null ? "&defaultItemId=" + defaultItem:"");
+                parms += "&defaultPath=" + loc.Path;
+                <option value="@loc.LocalizationId" data-href="@(WebRequestContext.Localization.Path)/resolve/@(redirectId)?@parms" @(loc.LocalizationId==WebRequestContext.Localization.LocalizationId ? "selected" : "")>
+                    @loc.Language
+                </option>
+            }
+        </select>
+    </div>
 }